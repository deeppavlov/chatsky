--- conflicted
+++ resolved
@@ -36,24 +36,11 @@
 
 
 USER_FUNCTION_TYPES = {
-    UserFunctionType.LABEL: (
-        ("Context", "Pipeline"),
-        (
-            "NodeLabel3Type",
-            "NodeLabel2Type",
-            "NodeLabel1Type",
-            "str",
-            "NodeLabelTupledType",
-            "NodeLabelType",
-            "Tuple[str, str, float]",
-            "Tuple[str, str]",
-            "Tuple[str, float]",
-        ),
-    ),
-    UserFunctionType.RESPONSE: (("Context", "Pipeline"), ("Message",)),
-    UserFunctionType.CONDITION: (("Context", "Pipeline"), ("bool",)),
-    UserFunctionType.RESPONSE_PROCESSING: (("Context", "Pipeline"), ("None",)),
-    UserFunctionType.TRANSITION_PROCESSING: (("Context", "Pipeline"), ("None",)),
+    UserFunctionType.LABEL: (("Context", "Pipeline"), NodeLabelType),
+    UserFunctionType.RESPONSE: (("Context", "Pipeline"), Message),
+    UserFunctionType.CONDITION: (("Context", "Pipeline"), bool),
+    UserFunctionType.RESPONSE_PROCESSING: (("Context", "Pipeline"), None),
+    UserFunctionType.TRANSITION_PROCESSING: (("Context", "Pipeline"), None),
 }
 
 
@@ -68,22 +55,11 @@
     :param expected_type: expected type - a class.
     :return: true if types are equal, false otherwise.
     """
-<<<<<<< HEAD
-    for expected_type in expected_types:
-        signature_str = signature_type.__name__ if hasattr(signature_type, "__name__") else str(signature_type)
-        signature_empty = signature_type == inspect.Parameter.empty
-        expected_string = signature_str == expected_type
-        expected_global = str(signature_type).lower() == str(globals().get(expected_type)).lower()
-        if signature_empty or expected_string or expected_global:
-            return True
-    return False
-=======
     signature_str = signature_type.__name__ if hasattr(signature_type, "__name__") else str(signature_type)
     signature_empty = signature_type == inspect.Parameter.empty
     expected_string = signature_str == expected_type
     expected_global = str(signature_type) == str(globals().get(expected_type))
     return signature_empty or expected_string or expected_global
->>>>>>> 5d1736ca
 
 
 def _validate_callable(callable: Callable, func_type: UserFunctionType, flow_label: str, node_label: str) -> List:
