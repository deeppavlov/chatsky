--- conflicted
+++ resolved
@@ -22,11 +22,7 @@
 
 def normalize_label(
     label: NodeLabelType, default_flow_label: LabelType = ""
-<<<<<<< HEAD
-) -> Optional[Union[Callable, NodeLabel3Type]]:
-=======
-) -> Union[Callable[[Context, Pipeline], NodeLabel3Type], NodeLabel3Type]:
->>>>>>> bd3d6ad2
+) -> Optional[Union[Callable[[Context, Pipeline], NodeLabel3Type], NodeLabel3Type]]:
     """
     The function that is used for normalization of
     :py:const:`default_flow_label <dff.script.NodeLabelType>`.
