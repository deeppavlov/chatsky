--- conflicted
+++ resolved
@@ -20,13 +20,8 @@
 logger = logging.getLogger(__name__)
 
 
-<<<<<<< HEAD
-@validate_call
-def exact_match(match: Message, skip_none: bool = True, *args, **kwargs) -> Callable[..., bool]:
-=======
-@validate_arguments
+@validate_call
 def exact_match(match: Message, skip_none: bool = True) -> Callable[..., bool]:
->>>>>>> 6e7b16c8
     """
     Return function handler. This handler returns `True` only if the last user phrase
     is the same Message as the :py:const:`match`.
@@ -102,15 +97,8 @@
 """
 
 
-<<<<<<< HEAD
-@validate_call
-def aggregate(
-    cond_seq: list, aggregate_func: Callable = _any, *args, **kwargs
-) -> Callable[[Context, Pipeline, Any, Any], bool]:
-=======
-@validate_arguments
+@validate_call
 def aggregate(cond_seq: list, aggregate_func: Callable = _any) -> Callable[[Context, Pipeline, Any, Any], bool]:
->>>>>>> 6e7b16c8
     """
     Aggregate multiple functions into one by using aggregating function.
 
@@ -129,13 +117,8 @@
     return aggregate_condition_handler
 
 
-<<<<<<< HEAD
-@validate_call
-def any(cond_seq: list, *args, **kwargs) -> Callable[[Context, Pipeline, Any, Any], bool]:
-=======
-@validate_arguments
+@validate_call
 def any(cond_seq: list) -> Callable[[Context, Pipeline, Any, Any], bool]:
->>>>>>> 6e7b16c8
     """
     Return function handler. This handler returns `True`
     if any function from the list is `True`.
@@ -150,13 +133,8 @@
     return any_condition_handler
 
 
-<<<<<<< HEAD
-@validate_call
-def all(cond_seq: list, *args, **kwargs) -> Callable[[Context, Pipeline, Any, Any], bool]:
-=======
-@validate_arguments
+@validate_call
 def all(cond_seq: list) -> Callable[[Context, Pipeline, Any, Any], bool]:
->>>>>>> 6e7b16c8
     """
     Return function handler. This handler returns `True` only
     if all functions from the list are `True`.
@@ -171,13 +149,8 @@
     return all_condition_handler
 
 
-<<<<<<< HEAD
-@validate_call
-def negation(condition: Callable, *args, **kwargs) -> Callable[[Context, Pipeline, Any, Any], bool]:
-=======
-@validate_arguments
+@validate_call
 def negation(condition: Callable) -> Callable[[Context, Pipeline, Any, Any], bool]:
->>>>>>> 6e7b16c8
     """
     Return function handler. This handler returns negation of the :py:func:`~condition`: `False`
     if :py:func:`~condition` holds `True` and returns `True` otherwise.
@@ -221,13 +194,8 @@
     return has_last_labels_condition_handler
 
 
-<<<<<<< HEAD
-@validate_call
-def true(*args, **kwargs) -> Callable[[Context, Pipeline, Any, Any], bool]:
-=======
-@validate_arguments
+@validate_call
 def true() -> Callable[[Context, Pipeline, Any, Any], bool]:
->>>>>>> 6e7b16c8
     """
     Return function handler. This handler always returns `True`.
     """
@@ -238,13 +206,8 @@
     return true_handler
 
 
-<<<<<<< HEAD
-@validate_call
-def false(*args, **kwargs) -> Callable[[Context, Pipeline, Any, Any], bool]:
-=======
-@validate_arguments
+@validate_call
 def false() -> Callable[[Context, Pipeline, Any, Any], bool]:
->>>>>>> 6e7b16c8
     """
     Return function handler. This handler always returns `False`.
     """
