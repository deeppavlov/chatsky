"""
Types
-----
The Types module contains several classes and special types that are used throughout the `DFF Pipeline`.
The classes and special types in this module can include data models,
data structures, and other types that are defined for type hinting.
"""
from abc import ABC
from enum import unique, Enum
from typing import Callable, Union, Awaitable, Dict, List, Optional, NewType, Iterable, Any

from dff.context_storages import DBContextStorage
from dff.script import Context, ActorStage, NodeLabel2Type, Script
from typing_extensions import NotRequired, TypedDict, TypeAlias
from pydantic import BaseModel


_ForwardPipeline = NewType("Pipeline", Any)
_ForwardPipelineComponent = NewType("PipelineComponent", Any)
_ForwardService = NewType("Service", _ForwardPipelineComponent)
_ForwardServiceBuilder = NewType("ServiceBuilder", Any)
_ForwardServiceGroup = NewType("ServiceGroup", _ForwardPipelineComponent)
_ForwardComponentExtraHandler = NewType("_ComponentExtraHandler", Any)
_ForwardProvider = NewType("ABCProvider", ABC)
_ForwardExtraHandlerRuntimeInfo = NewType("ExtraHandlerRuntimeInfo", Any)


@unique
class ComponentExecutionState(str, Enum):
    """
    Enum, representing pipeline component execution state.
    These states are stored in `ctx.framework_keys[PIPELINE_STATE_KEY]`,
    that should always be requested with `NOT_RUN` being default fallback.
    Following states are supported:

    - NOT_RUN: component has not been executed yet (the default one),
    - RUNNING: component is currently being executed,
    - FINISHED: component executed successfully,
    - FAILED: component execution failed.
    """

    NOT_RUN = "NOT_RUN"
    RUNNING = "RUNNING"
    FINISHED = "FINISHED"
    FAILED = "FAILED"


@unique
class GlobalExtraHandlerType(str, Enum):
    """
    Enum, representing types of global wrappers, that can be set applied for a pipeline.
    The following types are supported:

    - BEFORE_ALL: function called before each pipeline call,
    - BEFORE: function called before each component,
    - AFTER: function called after each component,
    - AFTER_ALL: function called after each pipeline call.
    """

    BEFORE_ALL = "BEFORE_ALL"
    BEFORE = "BEFORE"
    AFTER = "AFTER"
    AFTER_ALL = "AFTER_ALL"


@unique
class ExtraHandlerType(str, Enum):
    """
    Enum, representing wrapper execution stage: before or after the wrapped function.
    The following types are supported:

<<<<<<< HEAD
=======
    - UNDEFINED: wrapper function with undetermined execution stage,
>>>>>>> 05f18673
    - BEFORE: wrapper function called before component,
    - AFTER: wrapper function called after component.
    """

<<<<<<< HEAD
    UNDEFINED = "undefined"
    BEFORE = "before"
    AFTER = "after"
=======
    UNDEFINED = "UNDEFINED"
    BEFORE = "BEFORE"
    AFTER = "AFTER"
>>>>>>> 05f18673


PIPELINE_STATE_KEY = "PIPELINE"
"""
PIPELINE: storage for services and groups execution status.
Should be used in `ctx.framework_keys[PIPELINE_STATE_KEY]`.
"""


StartConditionCheckerFunction: TypeAlias = Callable[[Context, _ForwardPipeline], bool]
"""
A function type for components `start_conditions`.
Accepts context and pipeline, returns boolean (whether service can be launched).
"""


StartConditionCheckerAggregationFunction: TypeAlias = Callable[[Iterable[bool]], bool]
"""
A function type for creating aggregation `start_conditions` for components.
Accepts list of functions (other start_conditions to aggregate), returns boolean (whether service can be launched).
"""


ExtraHandlerConditionFunction: TypeAlias = Callable[[str], bool]
"""
A function type used during global wrappers initialization to determine
whether wrapper should be applied to component with given path or not.
Checks components path to be in whitelist (if defined) and not to be in blacklist (if defined).
Accepts str (component path), returns boolean (whether wrapper should be applied).
"""


class ServiceRuntimeInfo(BaseModel):
    name: str
    path: str
    timeout: Optional[float]
    asynchronous: bool
    execution_state: Dict[str, ComponentExecutionState]


"""
Type of object, that is passed to components in runtime.
Contains current component info (`name`, `path`, `timeout`, `asynchronous`).
Also contains `execution_state` - a dictionary,
containing execution states of other components mapped to their paths.
"""


ExtraHandlerFunction: TypeAlias = Union[
    Callable[[Context], Any],
    Callable[[Context, _ForwardPipeline], Any],
    Callable[[Context, _ForwardPipeline, _ForwardExtraHandlerRuntimeInfo], Any],
]
"""
A function type for creating wrappers (before and after functions).
Can accept current dialog context, pipeline, and current wrapper info.
"""


class ExtraHandlerRuntimeInfo(BaseModel):
    func: ExtraHandlerFunction
    stage: ExtraHandlerType
    component: ServiceRuntimeInfo


"""
Type of object, that is passed to wrappers in runtime.
Contains current wrapper info (`name`, `stage`).
Also contains `component` - runtime info of the component this wrapper is attached to.
"""


ServiceFunction: TypeAlias = Union[
    Callable[[Context], None],
    Callable[[Context], Awaitable[None]],
    Callable[[Context, _ForwardPipeline], None],
    Callable[[Context, _ForwardPipeline], Awaitable[None]],
    Callable[[Context, _ForwardPipeline, ServiceRuntimeInfo], None],
    Callable[[Context, _ForwardPipeline, ServiceRuntimeInfo], Awaitable[None]],
]
"""
A function type for creating service handlers.
Can accept current dialog context, pipeline, and current service info.
Can be both synchronous and asynchronous.
"""


ExtraHandlerBuilder: TypeAlias = Union[
    _ForwardComponentExtraHandler,
    TypedDict(
        "WrapperDict",
        {
            "timeout": NotRequired[Optional[float]],
            "asynchronous": NotRequired[bool],
            "functions": List[ExtraHandlerFunction],
        },
    ),
    List[ExtraHandlerFunction],
]
"""
A type, representing anything that can be transformed to ExtraHandlers.
It can be:

- _ForwardComponentExtraHandler object
- Dictionary, containing keys `timeout`, `asynchronous`, `functions`
"""


ServiceBuilder: TypeAlias = Union[
    ServiceFunction,
    _ForwardService,
    str,
    TypedDict(
        "ServiceDict",
        {
            "handler": _ForwardServiceBuilder,
            "before_handler": NotRequired[Optional[ExtraHandlerBuilder]],
            "after_handler": NotRequired[Optional[ExtraHandlerBuilder]],
            "timeout": NotRequired[Optional[float]],
            "asynchronous": NotRequired[bool],
            "start_condition": NotRequired[StartConditionCheckerFunction],
            "name": Optional[str],
        },
    ),
]
"""
A type, representing anything that can be transformed to service.
It can be:

- ServiceFunction (will become handler)
- Service object (will be spread and recreated)
- String 'ACTOR' - the pipeline Actor will be placed there
- Dictionary, containing keys that are present in Service constructor parameters
"""


ServiceGroupBuilder: TypeAlias = Union[
    List[Union[ServiceBuilder, List[ServiceBuilder], _ForwardServiceGroup]],
    _ForwardServiceGroup,
]
"""
A type, representing anything that can be transformed to service group.
It can be:

- List of `ServiceBuilders`, `ServiceGroup` objects and lists (recursive)
- `ServiceGroup` object (will be spread and recreated)
"""


PipelineBuilder: TypeAlias = TypedDict(
    "PipelineBuilder",
    {
        "messenger_interface": NotRequired[Optional[_ForwardProvider]],
        "context_storage": NotRequired[Optional[Union[DBContextStorage, Dict]]],
        "components": ServiceGroupBuilder,
        "before_handler": NotRequired[Optional[ExtraHandlerBuilder]],
        "after_handler": NotRequired[Optional[ExtraHandlerBuilder]],
        "optimization_warnings": NotRequired[bool],
        "script": Union[Script, Dict],
        "start_label": NodeLabel2Type,
        "fallback_label": NotRequired[Optional[NodeLabel2Type]],
        "label_priority": NotRequired[float],
        "validation_stage": NotRequired[Optional[bool]],
        "condition_handler": NotRequired[Optional[Callable]],
        "verbose": NotRequired[bool],
        "handlers": NotRequired[Optional[Dict[ActorStage, List[Callable]]]],
    },
)
"""
A type, representing anything that can be transformed to pipeline.
It can be Dictionary, containing keys that are present in Pipeline constructor parameters.
"""<|MERGE_RESOLUTION|>--- conflicted
+++ resolved
@@ -69,23 +69,14 @@
     Enum, representing wrapper execution stage: before or after the wrapped function.
     The following types are supported:
 
-<<<<<<< HEAD
-=======
     - UNDEFINED: wrapper function with undetermined execution stage,
->>>>>>> 05f18673
     - BEFORE: wrapper function called before component,
     - AFTER: wrapper function called after component.
     """
 
-<<<<<<< HEAD
-    UNDEFINED = "undefined"
-    BEFORE = "before"
-    AFTER = "after"
-=======
     UNDEFINED = "UNDEFINED"
     BEFORE = "BEFORE"
     AFTER = "AFTER"
->>>>>>> 05f18673
 
 
 PIPELINE_STATE_KEY = "PIPELINE"
