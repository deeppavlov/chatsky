"""
Pipeline
--------
The Pipeline module contains the :py:class:`.Pipeline` class,
which is a fundamental element of the DFF. The Pipeline class is responsible
for managing and executing the various components (:py:class:`.PipelineComponent`)which make up
the processing of messages from and to users.
It provides a way to organize and structure the messages processing flow.
The Pipeline class is designed to be highly customizable and configurable,
allowing developers to add, remove, or modify the components that make up the messages processing flow.

The Pipeline class is designed to be used in conjunction with the :py:class:`.PipelineComponent`
class, which is defined in the Component module. Together, these classes provide a powerful and flexible way
to structure and manage the messages processing flow.
"""

import asyncio
import logging
from typing import Union, List, Dict, Optional, Hashable, Callable

from dff.context_storages import DBContextStorage
from dff.script import Script, Context, ActorStage
from dff.script import NodeLabel2Type, Message
from dff.utils.turn_caching import cache_clear

from dff.messengers.common import MessengerInterface, CLIMessengerInterface
from ..service.group import ServiceGroup
from ..types import (
    ServiceBuilder,
    ServiceGroupBuilder,
    PipelineBuilder,
    GlobalExtraHandlerType,
    ExtraHandlerFunction,
    ExtraHandlerBuilder,
)
from .utils import finalize_service_group, pretty_format_component_info_dict
from dff.pipeline.pipeline.actor import Actor

logger = logging.getLogger(__name__)

SLOT_STORAGE_KEY = "slot_storage"
FORM_STORAGE_KEY = "form_storage"
ACTOR = "ACTOR"


class Pipeline:
    """
    Class that automates service execution and creates service pipeline.
    It accepts constructor parameters:

    :param script: (required) A :py:class:`~.Script` instance (object or dict).
    :param start_label: (required) Actor start label.
    :param fallback_label: Actor fallback label.
    :param label_priority: Default priority value for all actor :py:const:`labels <dff.script.ConstLabel>`
        where there is no priority. Defaults to `1.0`.
    :param condition_handler: Handler that processes a call of actor condition functions. Defaults to `None`.
    :param handlers: This variable is responsible for the usage of external handlers on
        the certain stages of work of :py:class:`~dff.script.Actor`.

        - key: :py:class:`~dff.script.ActorStage` - Stage in which the handler is called.
        - value: List[Callable] - The list of called handlers for each stage. Defaults to an empty `dict`.

    :param messenger_interface: An `AbsMessagingInterface` instance for this pipeline.
    :param context_storage: An :py:class:`~.DBContextStorage` instance for this pipeline or
        a dict to store dialog :py:class:`~.Context`.
    :param services: (required) A :py:data:`~.ServiceGroupBuilder` object,
        that will be transformed to root service group. It should include :py:class:`~.Actor`,
        but only once (raises exception otherwise). It will always be named pipeline.
    :param wrappers: List of wrappers to add to pipeline root service group.
    :param timeout: Timeout to add to pipeline root service group.
    :param optimization_warnings: Asynchronous pipeline optimization check request flag;
        warnings will be sent to logs. Additionally it has some calculated fields:

        - `_services_pipeline` is a pipeline root :py:class:`~.ServiceGroup` object,
        - `actor` is a pipeline actor, found among services.
    :param parallelize_processing: This flag determines whether or not the functions
        defined in the ``PRE_RESPONSE_PROCESSING`` and ``PRE_TRANSITIONS_PROCESSING`` sections
        of the script should be parallelized over respective groups.

    """

    def __init__(
        self,
        components: ServiceGroupBuilder,
        script: Union[Script, Dict],
        start_label: NodeLabel2Type,
        fallback_label: Optional[NodeLabel2Type] = None,
        label_priority: float = 1.0,
        condition_handler: Optional[Callable] = None,
        handlers: Optional[Dict[ActorStage, List[Callable]]] = None,
        messenger_interface: Optional[MessengerInterface] = None,
        context_storage: Optional[Union[DBContextStorage, Dict]] = None,
        before_handler: Optional[ExtraHandlerBuilder] = None,
        after_handler: Optional[ExtraHandlerBuilder] = None,
        timeout: Optional[float] = None,
        optimization_warnings: bool = False,
        parallelize_processing: bool = False,
    ):
        self.actor: Actor = None
        self.messenger_interface = CLIMessengerInterface() if messenger_interface is None else messenger_interface
        self.context_storage = {} if context_storage is None else context_storage
        self._services_pipeline = ServiceGroup(
            components,
            before_handler=before_handler,
            after_handler=after_handler,
            timeout=timeout,
        )

        self._services_pipeline.name = "pipeline"
        self._services_pipeline.path = ".pipeline"
        actor_exists = finalize_service_group(self._services_pipeline, path=self._services_pipeline.path)
        if not actor_exists:
            raise Exception("Actor not found in the pipeline!")
        else:
            self.set_actor(
                script,
                start_label,
                fallback_label,
                label_priority,
                condition_handler,
                handlers,
            )
        if self.actor is None:
            raise Exception("Actor wasn't initialized correctly!")

        if optimization_warnings:
            self._services_pipeline.log_optimization_warnings()

        self.parallelize_processing = parallelize_processing

        # NB! The following API is highly experimental and may be removed at ANY time WITHOUT FURTHER NOTICE!!
        self._clean_turn_cache = True
        if self._clean_turn_cache:
            self.actor._clean_turn_cache = False

    def add_global_handler(
        self,
        global_handler_type: GlobalExtraHandlerType,
        extra_handler: ExtraHandlerFunction,
        whitelist: Optional[List[str]] = None,
        blacklist: Optional[List[str]] = None,
    ):
        """
        Method for adding global wrappers to pipeline.
        Different types of global wrappers are called before/after pipeline execution
        or before/after each pipeline component.
        They can be used for pipeline statistics collection or other functionality extensions.
        NB! Global wrappers are still wrappers,
        they shouldn't be used for much time-consuming tasks (see ../service/wrapper.py).

        :param global_handler_type: (required) indication where the wrapper
            function should be executed.
        :param extra_handler: (required) wrapper function itself.
        :type extra_handler: ExtraHandlerFunction
        :param whitelist: a list of services to only add this wrapper to.
        :param blacklist: a list of services to not add this wrapper to.
        :return: `None`
        """

        def condition(name: str) -> bool:
            return (whitelist is None or name in whitelist) and (blacklist is None or name not in blacklist)

        if (
            global_handler_type is GlobalExtraHandlerType.BEFORE_ALL
            or global_handler_type is GlobalExtraHandlerType.AFTER_ALL
        ):
            whitelist = ["pipeline"]
            global_handler_type = (
                GlobalExtraHandlerType.BEFORE
                if global_handler_type is GlobalExtraHandlerType.BEFORE_ALL
                else GlobalExtraHandlerType.AFTER
            )

        self._services_pipeline.add_extra_handler(global_handler_type, extra_handler, condition)

    @property
    def info_dict(self) -> dict:
        """
        Property for retrieving info dictionary about this pipeline.
        Returns info dict, containing most important component public fields as well as its type.
        All complex or unserializable fields here are replaced with 'Instance of [type]'.
        """
        return {
            "type": type(self).__name__,
            "messenger_interface": f"Instance of {type(self.messenger_interface).__name__}",
            "context_storage": f"Instance of {type(self.context_storage).__name__}",
            "services": [self._services_pipeline.info_dict],
        }

    def pretty_format(self, show_extra_handlers: bool = False, indent: int = 4) -> str:
        """
        Method for receiving pretty-formatted string description of the pipeline.
        Resulting string structure is somewhat similar to YAML string.
        Should be used in debugging/logging purposes and should not be parsed.

        :param show_wrappers: Whether to include Wrappers or not (could be many and/or generated).
        :param indent: Offset from new line to add before component children.
        """
        return pretty_format_component_info_dict(self.info_dict, show_extra_handlers, indent=indent)

    @classmethod
    def from_script(
        cls,
        script: Union[Script, Dict],
        start_label: NodeLabel2Type,
        fallback_label: Optional[NodeLabel2Type] = None,
        label_priority: float = 1.0,
        condition_handler: Optional[Callable] = None,
        parallelize_processing: bool = False,
        handlers: Optional[Dict[ActorStage, List[Callable]]] = None,
        context_storage: Optional[Union[DBContextStorage, Dict]] = None,
        messenger_interface: Optional[MessengerInterface] = None,
        pre_services: Optional[List[Union[ServiceBuilder, ServiceGroupBuilder]]] = None,
        post_services: Optional[List[Union[ServiceBuilder, ServiceGroupBuilder]]] = None,
    ) -> "Pipeline":
        """
        Pipeline script-based constructor.
        It creates :py:class:`~.Actor` object and wraps it with pipeline.
        NB! It is generally not designed for projects with complex structure.
        :py:class:`~.Service` and :py:class:`~.ServiceGroup` customization
        becomes not as obvious as it could be with it.
        Should be preferred for simple workflows with Actor auto-execution.

        :param script: (required) A :py:class:`~.Script` instance (object or dict).
        :param start_label: (required) Actor start label.
        :param fallback_label: Actor fallback label.
        :param label_priority: Default priority value for all actor :py:const:`labels <dff.script.ConstLabel>`
            where there is no priority. Defaults to `1.0`.
        :param condition_handler: Handler that processes a call of actor condition functions. Defaults to `None`.
        :param parallelize_processing: This flag determines whether or not the functions
            defined in the ``PRE_RESPONSE_PROCESSING`` and ``PRE_TRANSITIONS_PROCESSING`` sections
            of the script should be parallelized over respective groups.
        :param handlers: This variable is responsible for the usage of external handlers on
            the certain stages of work of :py:class:`~dff.script.Actor`.

            - key: :py:class:`~dff.script.ActorStage` - Stage in which the handler is called.
            - value: List[Callable] - The list of called handlers for each stage. Defaults to an empty `dict`.

        :param context_storage: An :py:class:`~.DBContextStorage` instance for this pipeline
            or a dict to store dialog :py:class:`~.Context`.
        :param messenger_interface: An instance for this pipeline.
        :param pre_services: List of :py:data:`~.ServiceBuilder` or
            :py:data:`~.ServiceGroupBuilder` that will be executed before Actor.
        :type pre_services: Optional[List[Union[ServiceBuilder, ServiceGroupBuilder]]]
        :param post_services: List of :py:data:`~.ServiceBuilder` or
            :py:data:`~.ServiceGroupBuilder` that will be executed after Actor.
            It constructs root service group by merging `pre_services` + actor + `post_services`.
        :type post_services: Optional[List[Union[ServiceBuilder, ServiceGroupBuilder]]]
        """
        pre_services = [] if pre_services is None else pre_services
        post_services = [] if post_services is None else post_services
        return cls(
            script=script,
            start_label=start_label,
            fallback_label=fallback_label,
            label_priority=label_priority,
            condition_handler=condition_handler,
            parallelize_processing=parallelize_processing,
            handlers=handlers,
            messenger_interface=messenger_interface,
            context_storage=context_storage,
            components=[*pre_services, ACTOR, *post_services],
        )

    def set_actor(
        self,
        script: Union[Script, Dict],
        start_label: NodeLabel2Type,
        fallback_label: Optional[NodeLabel2Type] = None,
        label_priority: float = 1.0,
        condition_handler: Optional[Callable] = None,
        handlers: Optional[Dict[ActorStage, List[Callable]]] = None,
    ):
        """
        Set actor for the current pipeline and conducts necessary checks.
        Reset actor to previous if any errors are found.

        :param script: (required) A :py:class:`~.Script` instance (object or dict).
        :param start_label: (required) Actor start label.
            The start node of :py:class:`~dff.script.Script`. The execution begins with it.
        :param fallback_label: Actor fallback label. The label of :py:class:`~dff.script.Script`.
            Dialog comes into that label if all other transitions failed,
            or there was an error while executing the scenario.
        :param label_priority: Default priority value for all actor :py:const:`labels <dff.script.ConstLabel>`
            where there is no priority. Defaults to `1.0`.
        :param condition_handler: Handler that processes a call of actor condition functions. Defaults to `None`.
        :param handlers: This variable is responsible for the usage of external handlers on
            the certain stages of work of :py:class:`~dff.script.Actor`.

            - key :py:class:`~dff.script.ActorStage` - Stage in which the handler is called.
            - value List[Callable] - The list of called handlers for each stage. Defaults to an empty `dict`.
        """
        self.actor = Actor(script, start_label, fallback_label, label_priority, condition_handler, handlers)

    @classmethod
    def from_dict(cls, dictionary: PipelineBuilder) -> "Pipeline":
        """
        Pipeline dictionary-based constructor.
        Dictionary should have the fields defined in Pipeline main constructor,
        it will be split and passed to it as `**kwargs`.
        """
        return cls(**dictionary)

    async def _run_pipeline(
        self, request: Message, ctx_id: Optional[Hashable] = None, update_ctx_misc: Optional[dict] = None
    ) -> Context:
        """
        Method that should be invoked on user input.
        This method has the same signature as :py:class:`~dff.pipeline.types.PipelineRunnerFunction`.
        """
        if ctx_id is None:
            ctx = Context()
        elif isinstance(self.context_storage, DBContextStorage):
            ctx = await self.context_storage.get_async(ctx_id, Context(id=ctx_id))
        else:
            ctx = self.context_storage.get(ctx_id, Context(id=ctx_id))

        if update_ctx_misc is not None:
            ctx.misc.update(update_ctx_misc)

<<<<<<< HEAD
        ctx.framework_states[PIPELINE_STATE_KEY] = {}
        ctx.framework_states.setdefault(SLOT_STORAGE_KEY, {})
        ctx.framework_states.setdefault(FORM_STORAGE_KEY, {})
=======
>>>>>>> 29e561a7
        ctx.add_request(request)
        result = await self._services_pipeline(ctx, self)

        if asyncio.iscoroutine(result):
            await result

        ctx.framework_data.service_states.clear()

        if isinstance(self.context_storage, DBContextStorage):
            await self.context_storage.set_item_async(ctx_id, ctx)
        else:
            self.context_storage[ctx_id] = ctx
        if self._clean_turn_cache:
            cache_clear()

        return ctx

    def run(self):
        """
        Method that starts a pipeline and connects to `messenger_interface`.
        It passes `_run_pipeline` to `messenger_interface` as a callbacks,
        so every time user request is received, `_run_pipeline` will be called.
        This method can be both blocking and non-blocking. It depends on current `messenger_interface` nature.
        Message interfaces that run in a loop block current thread.
        """
        asyncio.run(self.messenger_interface.connect(self._run_pipeline))

    def __call__(
        self, request: Message, ctx_id: Optional[Hashable] = None, update_ctx_misc: Optional[dict] = None
    ) -> Context:
        """
        Method that executes pipeline once.
        Basically, it is a shortcut for `_run_pipeline`.
        NB! When pipeline is executed this way, `messenger_interface` won't be initiated nor connected.

        This method has the same signature as :py:class:`~dff.pipeline.types.PipelineRunnerFunction`.
        """
        return asyncio.run(self._run_pipeline(request, ctx_id, update_ctx_misc))

    @property
    def script(self) -> Script:
        return self.actor.script<|MERGE_RESOLUTION|>--- conflicted
+++ resolved
@@ -38,8 +38,6 @@
 
 logger = logging.getLogger(__name__)
 
-SLOT_STORAGE_KEY = "slot_storage"
-FORM_STORAGE_KEY = "form_storage"
 ACTOR = "ACTOR"
 
 
@@ -318,12 +316,6 @@
         if update_ctx_misc is not None:
             ctx.misc.update(update_ctx_misc)
 
-<<<<<<< HEAD
-        ctx.framework_states[PIPELINE_STATE_KEY] = {}
-        ctx.framework_states.setdefault(SLOT_STORAGE_KEY, {})
-        ctx.framework_states.setdefault(FORM_STORAGE_KEY, {})
-=======
->>>>>>> 29e561a7
         ctx.add_request(request)
         result = await self._services_pipeline(ctx, self)
 
