--- conflicted
+++ resolved
@@ -23,13 +23,9 @@
 from dff.script import NodeLabel2Type, Message
 from dff.utils.turn_caching import cache_clear
 
-<<<<<<< HEAD
-from dff.messengers.common import MessengerInterface, CLIMessengerInterface
-from dff.slots.slots import GroupSlot
-=======
 from dff.messengers.console import CLIMessengerInterface
 from dff.messengers.common import MessengerInterface
->>>>>>> 15935594
+from dff.slots.slots import GroupSlot
 from ..service.group import ServiceGroup
 from ..types import (
     ServiceBuilder,
