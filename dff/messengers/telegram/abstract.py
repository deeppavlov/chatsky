--- conflicted
+++ resolved
@@ -6,8 +6,7 @@
 """
 
 from pathlib import Path
-<<<<<<< HEAD
-from typing import Callable, Optional, Sequence
+from typing import Callable, Optional
 from pydantic import FilePath
 
 try:
@@ -30,69 +29,28 @@
     from dff.script.core.message import (
         Animation,
         Audio,
-        Button,
         CallbackQuery,
         Contact,
         DataAttachment,
         Document,
         Image,
         Invoice,
-        Keyboard,
         Location,
         Message,
         Poll,
         PollOption,
+        Sticker,
         Video,
     )
 
     telegram_available = True
 except ImportError:
     telegram_available = False
-=======
-from tempfile import gettempdir
-from typing import Callable
-from pydantic import FilePath
-
-from telegram import (
-    InputMediaAnimation,
-    InputMediaAudio,
-    InputMediaDocument,
-    InputMediaPhoto,
-    InputMediaVideo,
-    Update,
-    Message as TelegramMessage,
-)
-from telegram.ext import Application, ExtBot, MessageHandler, CallbackQueryHandler, ContextTypes
-from telegram.ext.filters import ALL
-
-from dff.messengers.common import MessengerInterface
-from dff.pipeline.types import PipelineRunnerFunction
-from dff.script.core.message import (
-    Animation,
-    Audio,
-    CallbackQuery,
-    Contact,
-    DataAttachment,
-    Document,
-    Image,
-    Invoice,
-    Location,
-    Message,
-    Poll,
-    PollOption,
-    Sticker,
-    Video,
-)
->>>>>>> b31ea18d
 
 
 class _AbstractTelegramInterface(MessengerInterface):  # pragma: no cover
     request_attachments = {Location, Contact, Poll, Audio, Video, Animation, Image, Document, Invoice}
-<<<<<<< HEAD
-    response_attachments = {Location, Contact, Poll, Audio, Video, Animation, Image, Document, Keyboard}
-=======
     response_attachments = {Location, Contact, Poll, Audio, Video, Animation, Image, Document}
->>>>>>> b31ea18d
 
     def __init__(self, token: str, attachments_directory: Optional[Path] = None) -> None:
         super().__init__(attachments_directory)
