--- conflicted
+++ resolved
@@ -103,11 +103,7 @@
                 DECLARE ${ExtraFields.storage_key.value} AS Utf8;
                 SELECT COUNT(DISTINCT {ExtraFields.storage_key.value}) AS cnt
                 FROM {self.table_prefix}_{self._CONTEXTS_TABLE}
-<<<<<<< HEAD
-                WHERE {ExtraFields.storage_key.value} is not None;
-=======
                 WHERE {ExtraFields.storage_key.value} == ${ExtraFields.storage_key.value} AND {ExtraFields.active_ctx.value} == True;
->>>>>>> 05f0d948
                 """
 
             result_sets = await session.transaction(SerializableReadWrite()).execute(
@@ -123,13 +119,9 @@
         async def callee(session):
             query = f"""
                 PRAGMA TablePathPrefix("{self.database}");
-<<<<<<< HEAD
-                UPDATE {self.table_prefix}_{self._CONTEXTS_TABLE} SET {ExtraFields.storage_key.value}=None;
-=======
                 SELECT COUNT(DISTINCT {ExtraFields.storage_key.value}) AS cnt
                 FROM {self.table_prefix}_{self._CONTEXTS_TABLE}
-                WHERE {ExtraFields.active_ctx.value} == True;
->>>>>>> 05f0d948
+                WHERE {ExtraFields.storage_key.value} is not None;
                 """
 
             result_sets = await session.transaction(SerializableReadWrite()).execute(
@@ -166,11 +158,7 @@
                 PRAGMA TablePathPrefix("{self.database}");
                 SELECT DISTINCT {ExtraFields.storage_key.value}
                 FROM {self.table_prefix}_{self._CONTEXTS_TABLE}
-<<<<<<< HEAD
-                WHERE {ExtraFields.storage_key.value} == ${ExtraFields.storage_key.value} AND {ExtraFields.storage_key.value} is not None;
-=======
                 WHERE {ExtraFields.active_ctx.value} == True;
->>>>>>> 05f0d948
                 """
 
             result_sets = await session.transaction(SerializableReadWrite()).execute(
