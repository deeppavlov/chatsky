"""
Yandex DB
---------
The Yandex DB module provides a version of the :py:class:`.DBContextStorage` class that designed to work with
Yandex and other databases. Yandex DataBase is a fully-managed cloud-native SQL service that makes it easy to set up,
operate, and scale high-performance and high-availability databases for your applications.

The Yandex DB module uses the Yandex Cloud SDK, which is a python library that allows you to work
with Yandex Cloud services using python. This allows the DFF to easily integrate with the Yandex DataBase and
take advantage of the scalability and high-availability features provided by the service.
"""
import asyncio
import datetime
from os.path import join
from typing import Any, Tuple, List, Dict, Optional
from urllib.parse import urlsplit

from .database import DBContextStorage, cast_key_to_string
from .protocol import get_protocol_install_suggestion
from .context_schema import ContextSchema, ExtraFields
from .serializer import DefaultSerializer

try:
    from ydb import (
        SerializableReadWrite,
        SchemeError,
        TableDescription,
        Column,
        OptionalType,
        PrimitiveType,
        TableIndex,
    )
    from ydb.aio import Driver, SessionPool

    ydb_available = True
except ImportError:
    ydb_available = False


class YDBContextStorage(DBContextStorage):
    """
    Version of the :py:class:`.DBContextStorage` for YDB.

    Context value fields are stored in table `contexts`.
    Columns of the table are: active_ctx, primary_id, storage_key, created_at and updated_at.

    Context dictionary fields are stored in tables `TABLE_NAME_PREFIX_FIELD`.
    Columns of the tables are: primary_id, key, value, created_at and updated_at,
    where key contains nested dict key and value contains nested dict value.

    Context reading is done with one query to each table.
    Context reading is done with multiple queries to each table, one for each nested key.

    :param path: Standard sqlalchemy URI string. One of `grpc` or `grpcs` can be chosen as a protocol.
        Example: `grpc://localhost:2134/local`.
        NB! Do not forget to provide credentials in environmental variables
        or set `YDB_ANONYMOUS_CREDENTIALS` variable to `1`!
    :param table_name: The name of the table to use.
    """

    _CONTEXTS_TABLE = "contexts"
    _LOGS_TABLE = "logs"
    _KEY_COLUMN = "key"
    _VALUE_COLUMN = "value"
    _FIELD_COLUMN = "field"
    _PACKED_COLUMN = "data"

    def __init__(self, path: str, context_schema: Optional[ContextSchema] = None, serializer: Any = DefaultSerializer(), table_name_prefix: str = "dff_table", timeout=5):
        DBContextStorage.__init__(self, path, context_schema, serializer)

        protocol, netloc, self.database, _, _ = urlsplit(path)
        self.endpoint = "{}://{}".format(protocol, netloc)
        if not ydb_available:
            install_suggestion = get_protocol_install_suggestion("grpc")
            raise ImportError("`ydb` package is missing.\n" + install_suggestion)

        self.table_prefix = table_name_prefix
        self.driver, self.pool = asyncio.run(_init_drive(timeout, self.endpoint, self.database, table_name_prefix))

    @cast_key_to_string()
    async def del_item_async(self, key: str):
        async def callee(session):
            query = f"""
                PRAGMA TablePathPrefix("{self.database}");
                DECLARE ${ExtraFields.storage_key.value} AS Utf8;
                UPDATE {self.table_prefix}_{self._CONTEXTS_TABLE} SET {ExtraFields.storage_key.value}=None
                WHERE {ExtraFields.storage_key.value} == ${ExtraFields.storage_key.value};
                """

            await session.transaction(SerializableReadWrite()).execute(
                await session.prepare(query),
                {f"${ExtraFields.storage_key.value}": key},
                commit_tx=True,
            )

        return await self.pool.retry_operation(callee)

    async def len_async(self) -> int:
        async def callee(session):
            query = f"""
                PRAGMA TablePathPrefix("{self.database}");
                SELECT COUNT(DISTINCT {ExtraFields.storage_key.value}) AS cnt
                FROM {self.table_prefix}_{self._CONTEXTS_TABLE}
                WHERE {ExtraFields.storage_key.value} is not None;
                """

            result_sets = await session.transaction(SerializableReadWrite()).execute(
                await session.prepare(query),
                commit_tx=True,
            )
            return result_sets[0].rows[0].cnt if len(result_sets[0].rows) > 0 else 0

        return await self.pool.retry_operation(callee)

    async def clear_async(self):
        async def callee(session):
            query = f"""
                PRAGMA TablePathPrefix("{self.database}");
                UPDATE {self.table_prefix}_{self._CONTEXTS_TABLE} SET {ExtraFields.storage_key.value}=None;
                """

            await session.transaction(SerializableReadWrite()).execute(
                await session.prepare(query),
                commit_tx=True,
            )

        return await self.pool.retry_operation(callee)

    @cast_key_to_string()
    async def contains_async(self, key: str) -> bool:
        async def callee(session):
            query = f"""
                PRAGMA TablePathPrefix("{self.database}");
                DECLARE ${ExtraFields.storage_key.value} AS Utf8;
                SELECT COUNT(DISTINCT {ExtraFields.storage_key.value}) AS cnt
                FROM {self.table_prefix}_{self._CONTEXTS_TABLE}
                WHERE {ExtraFields.storage_key.value} == ${ExtraFields.storage_key.value} AND {ExtraFields.storage_key.value} is not None;
                """

            result_sets = await session.transaction(SerializableReadWrite()).execute(
                await session.prepare(query),
                {f"${ExtraFields.storage_key.value}": key},
                commit_tx=True,
            )
            return result_sets[0].rows[0].cnt != 0 if len(result_sets[0].rows) > 0 else False

        return await self.pool.retry_operation(callee)

    async def _read_pac_ctx(self, storage_key: str) -> Tuple[Dict, Optional[str]]:
        async def callee(session):
            query = f"""
                PRAGMA TablePathPrefix("{self.database}");
                DECLARE ${ExtraFields.storage_key.value} AS Utf8;
                SELECT {ExtraFields.primary_id.value}, {self._PACKED_COLUMN}, {ExtraFields.updated_at.value}
                FROM {self.table_prefix}_{self._CONTEXTS_TABLE}
                WHERE {ExtraFields.storage_key.value} = ${ExtraFields.storage_key.value} AND {ExtraFields.active_ctx.value} == True
                ORDER BY {ExtraFields.updated_at.value} DESC
                LIMIT 1;
                """

            result_sets = await session.transaction(SerializableReadWrite()).execute(
                await session.prepare(query),
                {f"${ExtraFields.storage_key.value}": storage_key},
                commit_tx=True,
            )

            if len(result_sets[0].rows) > 0:
                return self.serializer.loads(result_sets[0].rows[0][self._PACKED_COLUMN]), result_sets[0].rows[0][ExtraFields.primary_id.value]
            else:
                return dict(), None

        return await self.pool.retry_operation(callee)

    async def _read_log_ctx(self, keys_limit: Optional[int], field_name: str, primary_id: str) -> Dict:
        async def callee(session):
            limit = 1001 if keys_limit is None else keys_limit

            query = f"""
                PRAGMA TablePathPrefix("{self.database}");
                DECLARE ${ExtraFields.primary_id.value} AS Utf8;
                DECLARE ${self._FIELD_COLUMN} AS Utf8;
                SELECT {self._KEY_COLUMN}, {self._VALUE_COLUMN}
                FROM {self.table_prefix}_{self._LOGS_TABLE}
                WHERE {ExtraFields.primary_id.value} = ${ExtraFields.primary_id.value} AND {self._FIELD_COLUMN} = ${self._FIELD_COLUMN}
                ORDER BY {self._KEY_COLUMN} DESC
                LIMIT {limit}
                """

            final_offset = 0
            result_sets = None

            result_dict = dict()
            while result_sets is None or result_sets[0].truncated:
                final_query = f"{query} OFFSET {final_offset};"
                result_sets = await session.transaction(SerializableReadWrite()).execute(
                    await session.prepare(final_query),
                    {f"${ExtraFields.primary_id.value}": primary_id, f"${self._FIELD_COLUMN}": field_name},
                    commit_tx=True,
                )

                if len(result_sets[0].rows) > 0:
                    for key, value in {row[self._KEY_COLUMN]: row[self._VALUE_COLUMN] for row in result_sets[0].rows}.items():
                        result_dict[key] = self.serializer.loads(value)

                final_offset += 1000

            return result_dict

        return await self.pool.retry_operation(callee)


    async def _write_pac_ctx(self, data: Dict, created: datetime, updated: datetime, storage_key: str, primary_id: str):
        async def callee(session):
            query = f"""
                PRAGMA TablePathPrefix("{self.database}");
                DECLARE ${self._PACKED_COLUMN} AS String;
                DECLARE ${ExtraFields.primary_id.value} AS Utf8;
                DECLARE ${ExtraFields.storage_key.value} AS Utf8;
                DECLARE ${ExtraFields.created_at.value} AS Timestamp;
                DECLARE ${ExtraFields.updated_at.value} AS Timestamp;
                UPSERT INTO {self.table_prefix}_{self._CONTEXTS_TABLE} ({self._PACKED_COLUMN}, {ExtraFields.storage_key.value}, {ExtraFields.primary_id.value}, {ExtraFields.active_ctx.value}, {ExtraFields.created_at.value}, {ExtraFields.updated_at.value})
                VALUES (${self._PACKED_COLUMN}, ${ExtraFields.storage_key.value}, ${ExtraFields.primary_id.value}, True, ${ExtraFields.created_at.value}, ${ExtraFields.updated_at.value});
                """

            await session.transaction(SerializableReadWrite()).execute(
                await session.prepare(query),
                {
                    f"${self._PACKED_COLUMN}": self.serializer.dumps(data),
                    f"${ExtraFields.primary_id.value}": primary_id,
                    f"${ExtraFields.storage_key.value}": storage_key,
                    f"${ExtraFields.created_at.value}": created,
                    f"${ExtraFields.updated_at.value}": updated,
                },
                commit_tx=True,
            )

        return await self.pool.retry_operation(callee)

    async def _write_log_ctx(self, data: List[Tuple[str, int, Dict]], updated: datetime, primary_id: str):
        async def callee(session):
            for field, key, value in data:
                query = f"""
                    PRAGMA TablePathPrefix("{self.database}");
                    DECLARE ${self._FIELD_COLUMN} AS Utf8;
                    DECLARE ${self._KEY_COLUMN} AS Uint64;
                    DECLARE ${self._VALUE_COLUMN} AS String;
                    DECLARE ${ExtraFields.primary_id.value} AS Utf8;
                    DECLARE ${ExtraFields.updated_at.value} AS Timestamp;
                    UPSERT INTO {self.table_prefix}_{self._LOGS_TABLE} ({self._FIELD_COLUMN}, {self._KEY_COLUMN}, {self._VALUE_COLUMN}, {ExtraFields.primary_id.value}, {ExtraFields.updated_at.value})
                    VALUES (${self._FIELD_COLUMN}, ${self._KEY_COLUMN}, ${self._VALUE_COLUMN}, ${ExtraFields.primary_id.value}, ${ExtraFields.updated_at.value});
                    """

                await session.transaction(SerializableReadWrite()).execute(
                    await session.prepare(query),
                    {
                        f"${self._FIELD_COLUMN}": field,
                        f"${self._KEY_COLUMN}": key,
                        f"${self._VALUE_COLUMN}": self.serializer.dumps(value),
                        f"${ExtraFields.primary_id.value}": primary_id,
                        f"${ExtraFields.updated_at.value}": updated,
                    },
                    commit_tx=True,
                )

        return await self.pool.retry_operation(callee)


async def _init_drive(timeout: int, endpoint: str, database: str, table_name_prefix: str):
    driver = Driver(endpoint=endpoint, database=database)
    client_settings = driver.table_client._table_client_settings.with_allow_truncated_result(True)
    driver.table_client._table_client_settings = client_settings
    await driver.wait(fail_fast=True, timeout=timeout)

    pool = SessionPool(driver, size=10)

    logs_table_name = f"{table_name_prefix}_{YDBContextStorage._LOGS_TABLE}"
    if not await _does_table_exist(pool, database, logs_table_name):
        await _create_logs_table(pool, database, logs_table_name)

    ctx_table_name = f"{table_name_prefix}_{YDBContextStorage._CONTEXTS_TABLE}"
    if not await _does_table_exist(pool, database, ctx_table_name):
        await _create_contexts_table(pool, database, ctx_table_name)

    return driver, pool


async def _does_table_exist(pool, path, table_name) -> bool:
    async def callee(session):
        await session.describe_table(join(path, table_name))

    try:
        await pool.retry_operation(callee)
        return True
    except SchemeError:
        return False


async def _create_contexts_table(pool, path, table_name):
    async def callee(session):
        await session.create_table(
            "/".join([path, table_name]),
            TableDescription()
            .with_column(Column(ExtraFields.primary_id.value, PrimitiveType.Utf8))
            .with_column(Column(ExtraFields.storage_key.value, OptionalType(PrimitiveType.Utf8)))
            .with_column(Column(ExtraFields.active_ctx.value, OptionalType(PrimitiveType.Bool)))
            .with_column(Column(ExtraFields.created_at.value, OptionalType(PrimitiveType.Timestamp)))
            .with_column(Column(ExtraFields.updated_at.value, OptionalType(PrimitiveType.Timestamp)))
            .with_column(Column(YDBContextStorage._PACKED_COLUMN, OptionalType(PrimitiveType.String)))
            .with_index(TableIndex("context_key_index").with_index_columns(ExtraFields.storage_key.value))
            .with_index(TableIndex("context_active_index").with_index_columns(ExtraFields.active_ctx.value))
            .with_primary_key(ExtraFields.primary_id.value)
        )

    return await pool.retry_operation(callee)


async def _create_logs_table(pool, path, table_name):
    async def callee(session):
        await session.create_table(
            "/".join([path, table_name]),
            TableDescription()
            .with_column(Column(ExtraFields.primary_id.value, PrimitiveType.Utf8))
<<<<<<< HEAD
            .with_column(Column(ExtraFields.storage_key.value, OptionalType(PrimitiveType.Utf8)))
            .with_column(Column(ExtraFields.created_at.value, OptionalType(PrimitiveType.Timestamp)))
=======
>>>>>>> 9bb3eb7e
            .with_column(Column(ExtraFields.updated_at.value, OptionalType(PrimitiveType.Timestamp)))
            .with_column(Column(YDBContextStorage._FIELD_COLUMN, OptionalType(PrimitiveType.Utf8)))
            .with_column(Column(YDBContextStorage._KEY_COLUMN, PrimitiveType.Uint64))
            .with_column(Column(YDBContextStorage._VALUE_COLUMN, OptionalType(PrimitiveType.String)))
            .with_index(TableIndex("logs_primary_id_index").with_index_columns(ExtraFields.primary_id.value))
            .with_index(TableIndex("logs_field_index").with_index_columns(YDBContextStorage._FIELD_COLUMN))
            .with_primary_keys(ExtraFields.primary_id.value, YDBContextStorage._FIELD_COLUMN, YDBContextStorage._KEY_COLUMN),
        )

    return await pool.retry_operation(callee)<|MERGE_RESOLUTION|>--- conflicted
+++ resolved
@@ -302,7 +302,6 @@
             TableDescription()
             .with_column(Column(ExtraFields.primary_id.value, PrimitiveType.Utf8))
             .with_column(Column(ExtraFields.storage_key.value, OptionalType(PrimitiveType.Utf8)))
-            .with_column(Column(ExtraFields.active_ctx.value, OptionalType(PrimitiveType.Bool)))
             .with_column(Column(ExtraFields.created_at.value, OptionalType(PrimitiveType.Timestamp)))
             .with_column(Column(ExtraFields.updated_at.value, OptionalType(PrimitiveType.Timestamp)))
             .with_column(Column(YDBContextStorage._PACKED_COLUMN, OptionalType(PrimitiveType.String)))
@@ -320,11 +319,6 @@
             "/".join([path, table_name]),
             TableDescription()
             .with_column(Column(ExtraFields.primary_id.value, PrimitiveType.Utf8))
-<<<<<<< HEAD
-            .with_column(Column(ExtraFields.storage_key.value, OptionalType(PrimitiveType.Utf8)))
-            .with_column(Column(ExtraFields.created_at.value, OptionalType(PrimitiveType.Timestamp)))
-=======
->>>>>>> 9bb3eb7e
             .with_column(Column(ExtraFields.updated_at.value, OptionalType(PrimitiveType.Timestamp)))
             .with_column(Column(YDBContextStorage._FIELD_COLUMN, OptionalType(PrimitiveType.Utf8)))
             .with_column(Column(YDBContextStorage._KEY_COLUMN, PrimitiveType.Uint64))
