--- conflicted
+++ resolved
@@ -12,13 +12,8 @@
 Additionally, Redis can be used as a cache, message broker, and database, making it a versatile
 and powerful choice for data storage and management.
 """
-<<<<<<< HEAD
+
 from typing import Any, List, Dict, Set, Tuple, Optional
-=======
-
-import json
-from typing import Hashable
->>>>>>> 1dd07359
 
 try:
     from redis.asyncio import Redis
