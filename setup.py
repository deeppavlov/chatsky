--- conflicted
+++ resolved
@@ -32,31 +32,8 @@
     "typing_extensions>=4.0.0",
 ]
 
-<<<<<<< HEAD
-doc = [
-    "sphinx>=1.7.9",
-    "dff_sphinx_theme>=0.1.17",
-    "sphinxcontrib-apidoc==0.3.0",
-    "sphinxcontrib-httpdomain>=1.8.0",
-    "sphinxcontrib-katex==0.9.0",
-    "sphinx_copybutton>=0.5",
-    "sphinx_gallery==0.7.0",
-    "sphinx-autodoc-typehints>=1.19.4",
-    "nbsphinx>=0.8.9",
-    "jupytext>=1.14.1",
-    "jupyter>=1.0.0",
-]
-
-mypy_dependencies = [
-    "mypy",
-]
-
 async_files_dependencies = [
     "aiofiles>=22.1.0",
-=======
-sqlite_dependencies = [
-    "sqlalchemy>=1.4.27",
->>>>>>> f1813c4f
 ]
 
 redis_dependencies = [
@@ -90,6 +67,7 @@
 full = merge_req_lists(
     [
         core,
+        async_files_dependencies,
         sqlite_dependencies,
         redis_dependencies,
         mongodb_dependencies,
@@ -112,28 +90,6 @@
     "requests>=2.28.1",
 ]
 
-<<<<<<< HEAD
-devel = [
-    "bump2version>=1.0.1",
-    "build==0.7.0",
-    "twine==4.0.0",
-]
-
-full = merge_req_lists(
-    [
-        core,
-        async_files_dependencies,
-        sqlite_dependencies,
-        redis_dependencies,
-        mongodb_dependencies,
-        mysql_dependencies,
-        postgresql_dependencies,
-        ydb_dependencies,
-    ]
-)
-
-=======
->>>>>>> f1813c4f
 tests_full = merge_req_lists(
     [
         full,
@@ -175,22 +131,6 @@
 )
 
 EXTRA_DEPENDENCIES = {
-<<<<<<< HEAD
-    "doc": doc,
-    "tests": test_requirements,
-    "devel": devel,
-    "full": full,
-    "test_full": tests_full,
-    "examples": tests_full,
-    "devel_full": devel_full,
-    "async_files": async_files_dependencies,
-    "sqlite": sqlite_dependencies,
-    "redis": redis_dependencies,
-    "mongodb": mongodb_dependencies,
-    "mysql": mysql_dependencies,
-    "postgresql": postgresql_dependencies,
-    "ydb": ydb_dependencies,
-=======
     "core": core,  # minimal dependencies (by default)
     "sqlite": sqlite_dependencies,  # dependencies for using SQLite
     "redis": redis_dependencies,  # dependencies for using Redis
@@ -205,7 +145,6 @@
     "devel": devel,  # dependencies for development
     "doc": doc,  # dependencies for documentation
     "devel_full": devel_full,  # full dependencies for development (all options above)
->>>>>>> f1813c4f
 }
 
 setup(
