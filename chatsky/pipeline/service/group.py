"""
Service Group
-------------
The Service Group module contains the
:py:class:`~.ServiceGroup` class, which is used to represent a group of related services.
This class provides a way to organize and manage multiple services as a single unit,
allowing for easier management and organization of the services within the pipeline.
The :py:class:`~.ServiceGroup` serves the important function of grouping services to work together in parallel.
"""

from __future__ import annotations
import asyncio
import logging
from typing import List, Union, Awaitable, TYPE_CHECKING, Any, Optional, Callable
from pydantic import model_validator

from chatsky.script import Context
from ..pipeline.actor import Actor

from ..pipeline.component import PipelineComponent
from ..types import (
    ComponentExecutionState,
    GlobalExtraHandlerType,
    ExtraHandlerConditionFunction,
    ExtraHandlerFunction,
)
from .service import Service

logger = logging.getLogger(__name__)

if TYPE_CHECKING:
    from chatsky.pipeline.pipeline.pipeline import Pipeline


class ServiceGroup(PipelineComponent):
    """
    A service group class.
    Service group can be included into pipeline as an object or a pipeline component list.
    Service group can be synchronous or asynchronous.
    Components in synchronous groups are executed consequently (no matter is they are synchronous or asynchronous).
    Components in asynchronous groups are executed simultaneously.
    Group can be asynchronous only if all components in it are asynchronous.

    :param components: A `ServiceGroup` object, that will be added to the group.
    :type components: :py:data:`~.ServiceGroup`
    :param before_handler: List of `_ComponentExtraHandler` to add to the group.
    :type before_handler: Optional[:py:data:`~._ComponentExtraHandler`]
    :param after_handler: List of `_ComponentExtraHandler` to add to the group.
    :type after_handler: Optional[:py:data:`~._ComponentExtraHandler`]
    :param timeout: Timeout to add to the group.
    :param asynchronous: Optional flag that indicates whether the components inside
        should be executed concurrently. The default value of the flag is False.
    :param all_async: Optional flag that, if set to True, makes the `ServiceGroup` run
        all components inside it asynchronously. Default value is False.
    :param start_condition: :py:data:`~.StartConditionCheckerFunction` that is invoked before each group execution;
        group is executed only if it returns `True`.
    :param name: Requested group name.
    """

    components: List[
        Union[
            Actor,
            Service,
            ServiceGroup,
        ]
    ]
    all_async: bool = False

    @model_validator(mode="before")
    @classmethod
    def __components_constructor(cls, data: Any):
        if isinstance(data, (list, PipelineComponent, Callable)):
            result = {"components": data}
        elif isinstance(data, dict):
            result = data.copy()
        else:
            raise ValueError(
                "Service Group can only be initialized from a Dict,"
                " a PipelineComponent or a list of PipelineComponents. Wrong inputs received."
            )

        if ("components" in result) and (not isinstance(result["components"], list)):
            result["components"] = [result["components"]]
        return result

<<<<<<< HEAD
    async def _run_async_components(self, ctx: Context, pipeline: Pipeline, components: List) -> None:
        """
        Method for running a group of asynchronous components in parallel to each other.
        No check if they are asynchronous or not happens.

        :param ctx: Current dialog context.
        :param pipeline: The current pipeline.
        :param components: The components to run in parallel to each other.
        """
        service_futures = [service(ctx, pipeline) for service in components]
        for service, future in zip(components, await asyncio.gather(*service_futures, return_exceptions=True)):
            service_result = future
            if service.asynchronous and isinstance(service_result, Awaitable):
                await service_result
            elif isinstance(service_result, asyncio.TimeoutError):
                logger.warning(f"{type(service).__name__} '{service.name}' timed out!")

    async def _run_sync_component(self, ctx: Context, pipeline: Pipeline, component: Any) -> None:
        """
        Method for running a single synchronous component.

        :param ctx: Current dialog context.
        :param pipeline: The current pipeline.
        :param component: The component be run.
        """
        service_result = await component(ctx, pipeline)
        if component.asynchronous and isinstance(service_result, Awaitable):
            await service_result
=======
    @model_validator(mode="after")
    def __calculate_async_flag(self):
        self.calculated_async_flag = all([service.asynchronous for service in self.components])
        return self
>>>>>>> 314b9fc5

    async def run_component(self, ctx: Context, pipeline: Pipeline) -> Optional[ComponentExecutionState]:
        """
        Method for running this service group. It doesn't include extra handlers execution,
        start condition checking or error handling - pure execution only.
        If this ServiceGroup's `all_async` flag is set to True (it's False by default)
        then all `components` will run simultaneously. Otherwise, ServiceGroup's default logic will apply,
        which is running all sequential components one after another with groups of asynchronous components in between.
        You could say that a group of adjacent 'asynchronous' components is a sequential component itself.
        Collects information about components execution state - group is finished successfully
        only if all components in it finished successfully.

        :param ctx: Current dialog context.
        :param pipeline: The current pipeline.
        """
        if self.all_async:
            await self._run_async_components(ctx, pipeline, self.components)
        else:
            current_subgroup = []
            for component in self.components:
                if component.asynchronous:
                    current_subgroup.append(component)
                else:
                    await self._run_async_components(ctx, pipeline, current_subgroup)
                    await self._run_sync_component(ctx, pipeline, component)
                    current_subgroup = []
            await self._run_async_components(ctx, pipeline, current_subgroup)

        failed = any([service.get_state(ctx) == ComponentExecutionState.FAILED for service in self.components])
        if failed:
            return ComponentExecutionState.FAILED

    def add_extra_handler(
        self,
        global_extra_handler_type: GlobalExtraHandlerType,
        extra_handler: ExtraHandlerFunction,
        condition: ExtraHandlerConditionFunction = lambda _: False,
    ):
        """
        Method for adding a global extra handler to this group.
        Adds extra handler to itself and propagates it to all inner components.
        Uses a special condition function to determine whether to add extra handler to any particular inner component.
        Condition checks components path to be in whitelist (if defined) and not to be in blacklist (if defined).

        :param global_extra_handler_type: A type of extra handler to add.
        :param extra_handler: A `ExtraHandlerFunction` to add as an extra handler.
        :type extra_handler: :py:data:`~.ExtraHandlerFunction`
        :param condition: A condition function.
        :return: `None`
        """
        super().add_extra_handler(global_extra_handler_type, extra_handler)
        for service in self.components:
            if not condition(service.path):
                continue
            if isinstance(service, ServiceGroup):
                service.add_extra_handler(global_extra_handler_type, extra_handler, condition)
            else:
                service.add_extra_handler(global_extra_handler_type, extra_handler)

    @property
    def computed_name(self) -> str:
        return "service_group"

    @property
    def info_dict(self) -> dict:
        """
        See `Component.info_dict` property.
        Adds `services` key to base info dictionary.
        """
        representation = super(ServiceGroup, self).info_dict
        representation.update({"services": [service.info_dict for service in self.components]})
        return representation<|MERGE_RESOLUTION|>--- conflicted
+++ resolved
@@ -48,8 +48,9 @@
     :param after_handler: List of `_ComponentExtraHandler` to add to the group.
     :type after_handler: Optional[:py:data:`~._ComponentExtraHandler`]
     :param timeout: Timeout to add to the group.
-    :param asynchronous: Optional flag that indicates whether the components inside
-        should be executed concurrently. The default value of the flag is False.
+    :param asynchronous: Optional flag that indicates whether this ServiceGroup
+        can be executed concurrently with adjacent asynchronous PipelineComponents.
+        The default value of the flag is False.
     :param all_async: Optional flag that, if set to True, makes the `ServiceGroup` run
         all components inside it asynchronously. Default value is False.
     :param start_condition: :py:data:`~.StartConditionCheckerFunction` that is invoked before each group execution;
@@ -83,7 +84,6 @@
             result["components"] = [result["components"]]
         return result
 
-<<<<<<< HEAD
     async def _run_async_components(self, ctx: Context, pipeline: Pipeline, components: List) -> None:
         """
         Method for running a group of asynchronous components in parallel to each other.
@@ -112,12 +112,6 @@
         service_result = await component(ctx, pipeline)
         if component.asynchronous and isinstance(service_result, Awaitable):
             await service_result
-=======
-    @model_validator(mode="after")
-    def __calculate_async_flag(self):
-        self.calculated_async_flag = all([service.asynchronous for service in self.components])
-        return self
->>>>>>> 314b9fc5
 
     async def run_component(self, ctx: Context, pipeline: Pipeline) -> Optional[ComponentExecutionState]:
         """
