--- conflicted
+++ resolved
@@ -105,16 +105,7 @@
     _clean_turn_cache: bool = True
 
     @model_validator(mode="after")
-<<<<<<< HEAD
-    def actor_validator(self):
-=======
-    def __tick_async_flag__(self):
-        self.calculated_async_flag = False
-        return self
-
-    @model_validator(mode="after")
     def __start_label_validator__(self):
->>>>>>> 314b9fc5
         if not isinstance(self.script, Script):
             self.script = Script(script=self.script)
         self.start_label = normalize_label(self.start_label)
