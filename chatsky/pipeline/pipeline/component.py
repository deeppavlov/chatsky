--- conflicted
+++ resolved
@@ -40,24 +40,6 @@
     """
     This class represents a pipeline component, which is a service or a service group.
     It contains some fields that they have in common.
-<<<<<<< HEAD
-
-    :param before_handler: :py:class:`~.BeforeHandler`, associated with this component.
-    :type before_handler: Optional[:py:data:`~.ComponentExtraHandler`]
-    :param after_handler: :py:class:`~.AfterHandler`, associated with this component.
-    :type after_handler: Optional[:py:data:`~.ComponentExtraHandler`]
-    :param timeout: (for asynchronous only!) Maximum component execution time (in seconds),
-        if it exceeds this time, it is interrupted.
-    :param asynchronous: Optional flag that indicates whether the inside functions/components
-        should be executed concurrently. The default value of the flag is False.
-    :param start_condition: StartConditionCheckerFunction that is invoked before each component execution;
-        component is executed only if it returns `True`.
-    :type start_condition: Optional[:py:data:`~.StartConditionCheckerFunction`]
-    :param name: Component name (should be unique in single :py:class:`~.pipeline.service.group.ServiceGroup`),
-        should not be blank or contain `.` symbol.
-    :param path: Separated by dots path to component, is universally unique.
-=======
->>>>>>> 314b9fc5
     """
 
     before_handler: BeforeHandler = Field(default_factory=BeforeHandler)
@@ -69,27 +51,15 @@
     :py:class:`~.AfterHandler`, associated with this component.
     """
     timeout: Optional[float] = None
-<<<<<<< HEAD
-    asynchronous: bool = False
-=======
     """
     (for asynchronous only!) Maximum component execution time (in seconds),
     if it exceeds this time, it is interrupted.
     """
-    requested_async_flag: Optional[bool] = None
-    """
-    Requested asynchronous property; if not defined,
-    `calculated_async_flag` is used instead.
-    """
-    calculated_async_flag: bool = False
-    """
-    Whether the component can be asynchronous or not.
-
-    1) for :py:class:`~.pipeline.service.service.Service`: whether its `handler` is asynchronous or not,
-    2) for :py:class:`~.pipeline.service.group.ServiceGroup`: whether all its `services` are asynchronous or not.
-
-    """
->>>>>>> 314b9fc5
+    asynchronous: bool = False
+    """
+    Optional flag that indicates whether this component
+    should be executed concurrently with adjacent async components.
+    """
     start_condition: StartConditionCheckerFunction = Field(default=always_start_condition)
     """
     StartConditionCheckerFunction that is invoked before each component execution;
@@ -106,11 +76,6 @@
     """
 
     @model_validator(mode="after")
-<<<<<<< HEAD
-    def pipeline_component_validator(self):
-        if self.name is not None and (self.name == "" or "." in self.name):
-            raise Exception(f"User defined service name shouldn't be blank or contain '.' (service: {self.name})!")
-=======
     def __pipeline_component_validator(self):
         if self.name is not None:
             if self.name == "":
@@ -118,9 +83,6 @@
             if "." in self.name:
                 raise ValueError(f"Name cannot contain '.': {self.name!r}.")
 
-        if not self.calculated_async_flag and self.requested_async_flag:
-            raise Exception(f"{type(self).__name__} '{self.name}' can't be asynchronous!")
->>>>>>> 314b9fc5
         return self
 
     def _set_state(self, ctx: Context, value: ComponentExecutionState):
