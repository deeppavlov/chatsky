--- conflicted
+++ resolved
@@ -10,11 +10,7 @@
 
 from abc import ABC, abstractmethod
 from importlib import import_module
-<<<<<<< HEAD
 from logging import getLogger
-=======
-from inspect import signature
->>>>>>> e61b1b7f
 from pathlib import Path
 from typing import Any, Callable, Dict, List, Literal, Optional, Set, Tuple, Union
 
