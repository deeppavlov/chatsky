--- conflicted
+++ resolved
@@ -17,17 +17,11 @@
 import asyncio
 from importlib import import_module
 from os import getenv
-<<<<<<< HEAD
-from typing import Any, Callable, Collection, Dict, List, Optional, Set, Tuple, Union
-
-from .database import ContextIdFilter, DBContextStorage, _SUBSCRIPT_DICT
-=======
 from typing import Callable, Collection, List, Optional, Set, Tuple
 import logging
 
 from chatsky.utils.logging import collapse_num_list
 from .database import DBContextStorage, _SUBSCRIPT_DICT
->>>>>>> 2b6eebf6
 from .protocol import get_protocol_install_suggestion
 
 try:
@@ -228,7 +222,6 @@
             install_suggestion = get_protocol_install_suggestion("sqlite")
             raise ImportError("Package `sqlalchemy` and/or `aiosqlite` is missing.\n" + install_suggestion)
 
-<<<<<<< HEAD
     @DBContextStorage._convert_id_filter
     async def get_context_ids(self, filter: Union[ContextIdFilter, Dict[str, Any]]) -> Set[str]:
         stmt = select(self.main_table.c[self._id_column_name])
@@ -242,9 +235,7 @@
         async with self.engine.begin() as conn:
             return set((await conn.execute(stmt)).fetchone())
 
-=======
-    @DBContextStorage._synchronously_lock(lambda s: s.is_asynchronous)
->>>>>>> 2b6eebf6
+    @DBContextStorage._synchronously_lock(lambda s: s.is_asynchronous)
     async def load_main_info(self, ctx_id: str) -> Optional[Tuple[int, int, int, bytes, bytes]]:
         logger.debug(f"Loading main info for {ctx_id}...")
         stmt = select(self.main_table).where(self.main_table.c[self._id_column_name] == ctx_id)
@@ -307,14 +298,10 @@
     @DBContextStorage._verify_field_name
     @DBContextStorage._synchronously_lock(lambda s: s.is_asynchronous)
     async def load_field_keys(self, ctx_id: str, field_name: str) -> List[int]:
-<<<<<<< HEAD
         stmt = select(self.turns_table.c[self._key_column_name])
         stmt = stmt.where(self.turns_table.c[self._id_column_name] == ctx_id)
         stmt = stmt.where(self.turns_table.c[field_name] != None)
-=======
         logger.debug(f"Loading field keys for {ctx_id}, {field_name}...")
-        stmt = select(self.turns_table.c[self._key_column_name]).where((self.turns_table.c[self._id_column_name] == ctx_id) & (self.turns_table.c[field_name] != None))
->>>>>>> 2b6eebf6
         async with self.engine.begin() as conn:
             result = [k[0] for k in (await conn.execute(stmt)).fetchall()]
             logger.debug(f"Field keys loaded for {ctx_id}, {field_name}: {collapse_num_list(result)}")
