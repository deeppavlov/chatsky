"""
Context
-------
Context is a data structure that is used to store information about the current state of a conversation.

It is used to keep track of the user's input, the current stage of the conversation, and any other
information that is relevant to the current context of a dialog.

The Context data structure provides several key features to make working with data easier.
Developers can use the context to store any information that is relevant to the current conversation,
such as user data, session data, conversation history, e.t.c.
This allows developers to easily access and use this data throughout the conversation flow.

Another important feature of the context is data serialization.
The context can be easily serialized to a format that can be stored or transmitted, such as JSON.
This allows developers to save the context data and resume the conversation later.
"""

from __future__ import annotations
import logging
<<<<<<< HEAD
from uuid import uuid4
from time import time_ns
from typing import Any, Callable, Optional, Dict, TYPE_CHECKING
=======
import asyncio
from uuid import UUID, uuid4
from typing import Any, Optional, Union, Dict, TYPE_CHECKING
>>>>>>> 8aedf8c1

from pydantic import BaseModel, Field, PrivateAttr, TypeAdapter, model_validator, model_serializer

from chatsky.context_storages.database import DBContextStorage
from chatsky.core.message import Message
from chatsky.slots.slots import SlotManager
from chatsky.core.node_label import AbsoluteNodeLabel
from chatsky.utils.context_dict import ContextDict, launch_coroutines

if TYPE_CHECKING:
    from chatsky.core.service import ComponentExecutionState
    from chatsky.core.script import Node
    from chatsky.core.pipeline import Pipeline

logger = logging.getLogger(__name__)


"""
class Turn(BaseModel):
    label: Optional[NodeLabel2Type] = Field(default=None)
    request: Optional[Message] = Field(default=None)
    response: Optional[Message] = Field(default=None)
"""


class ContextError(Exception):
    """Raised when context methods are not used correctly."""


class ServiceState(BaseModel, arbitrary_types_allowed=True):
    execution_status: ComponentExecutionState = Field(default="NOT_RUN")
    """
    :py:class:`.ComponentExecutionState` of this pipeline service.
    Cleared at the end of every turn.
    """
    finished_event: asyncio.Event = Field(default_factory=asyncio.Event)
    """
    Asyncio `Event` which can be awaited until this service finishes.
    Cleared at the end of every turn.
    """


class FrameworkData(BaseModel, arbitrary_types_allowed=True):
    """
    Framework uses this to store data related to any of its modules.
    """

    service_states: Dict[str, ServiceState] = Field(default_factory=dict, exclude=True)
    """
    Dictionary containing :py:class:`.ServiceState` of all the pipeline components.
    Cleared at the end of every turn.
    """
    current_node: Optional[Node] = Field(default=None, exclude=True)
    """
    A copy of the current node provided by :py:meth:`~chatsky.core.script.Script.get_inherited_node`.
    This node can be safely modified by Processing functions to alter current node fields.
    """
    pipeline: Optional[Pipeline] = Field(default=None, exclude=True)
    """
    Instance of the pipeline that manages this context.
    Can be used to obtain run configuration such as script or fallback label.
    """
    stats: Dict[str, Any] = Field(default_factory=dict)
    "Enables complex stats collection across multiple turns."
    slot_manager: SlotManager = Field(default_factory=SlotManager)
    "Stores extracted slots."


class Context(BaseModel):
    """
    A structure that is used to store data about the context of a dialog.
    """

    id: str = Field(default_factory=lambda: str(uuid4()), exclude=True, frozen=True)
    """
    `id` is the unique context identifier. By default, randomly generated using `uuid4` is used.
    """
    _created_at: int = PrivateAttr(default_factory=time_ns)
    """
    Timestamp when the context was **first time saved to database**.
    It is set (and managed) by :py:class:`~chatsky.context_storages.DBContextStorage`.
    """
    _updated_at: int = PrivateAttr(default_factory=time_ns)
    """
    Timestamp when the context was **last time saved to database**.
    It is set (and managed) by :py:class:`~chatsky.context_storages.DBContextStorage`.
    """
    current_turn_id: int = Field(default=0)
    labels: ContextDict[int, AbsoluteNodeLabel] = Field(default_factory=ContextDict)
    requests: ContextDict[int, Message] = Field(default_factory=ContextDict)
    responses: ContextDict[int, Message] = Field(default_factory=ContextDict)
    """
    `turns` stores the history of all passed `labels`, `requests`, and `responses`.

        - key - `id` of the turn.
        - value - `label` on this turn.
    """
    misc: ContextDict[str, Any] = Field(default_factory=ContextDict)
    """
    ``misc`` stores any custom data. The framework doesn't use this dictionary,
    so storage of any data won't reflect on the work of the internal Chatsky functions.

        - key - Arbitrary data name.
        - value - Arbitrary data.
    """
    framework_data: FrameworkData = Field(default_factory=FrameworkData)
    """
    This attribute is used for storing custom data required for pipeline execution.
    It is meant to be used by the framework only. Accessing it may result in pipeline breakage.
    """
    _storage: Optional[DBContextStorage] = PrivateAttr(None)

    @classmethod
    async def connected(cls, storage: DBContextStorage, start_label: Optional[AbsoluteNodeLabel] = None, id: Optional[str] = None) -> Context:
        if id is None:
            uid = str(uuid4())
            instance = cls(id=uid)
            instance.requests = await ContextDict.new(storage, uid, storage.requests_config.name, Message)
            instance.responses = await ContextDict.new(storage, uid, storage.responses_config.name, Message)
            instance.misc = await ContextDict.new(storage, uid, storage.misc_config.name, Any)
            instance.labels = await ContextDict.new(storage, uid, storage.labels_config.name, AbsoluteNodeLabel)
            instance.labels[0] = start_label
            instance._storage = storage
            return instance
        else:
            if not isinstance(id, str):
                logger.warning(f"Id is not a string: {id}. Converting to string.")
                id = str(id)
            main, labels, requests, responses, misc = await launch_coroutines(
                [
                    storage.load_main_info(id),
                    ContextDict.connected(storage, id, storage.labels_config.name, AbsoluteNodeLabel),
                    ContextDict.connected(storage, id, storage.requests_config.name, Message),
                    ContextDict.connected(storage, id, storage.responses_config.name, Message),
                    ContextDict.connected(storage, id, storage.misc_config.name, Any)
                ],
                storage.is_asynchronous,
            )
            if main is None:
                crt_at = upd_at = time_ns()
                turn_id = 0
                fw_data = FrameworkData()
                labels[0] = start_label
            else:
                turn_id, crt_at, upd_at, fw_data = main
                fw_data = FrameworkData.model_validate_json(fw_data)
            instance = cls(id=id, current_turn_id=turn_id, labels=labels, requests=requests, responses=responses, misc=misc, framework_data=fw_data)
            instance._created_at, instance._updated_at, instance._storage = crt_at, upd_at, storage
            return instance

    async def delete(self) -> None:
        if self._storage is not None:
            await self._storage.delete_context(self.id)
        else:
            raise RuntimeError(f"{type(self).__name__} is not attached to any context storage!")

    @property
    def last_label(self) -> AbsoluteNodeLabel:
        if len(self.labels) == 0:
            raise ContextError("Labels are empty.")
        return self.labels._items[self.labels.keys()[-1]]

    @property
    def last_response(self) -> Message:
        if len(self.responses) == 0:
            raise ContextError("Responses are empty.")
        return self.responses._items[self.responses.keys()[-1]]

    @property
    def last_request(self) -> Message:
        if len(self.requests) == 0:
            raise ContextError("Requests are empty.")
        return self.requests._items[self.requests.keys()[-1]]

    @property
    def pipeline(self) -> Pipeline:
        """Return :py:attr:`.FrameworkData.pipeline`."""
        pipeline = self.framework_data.pipeline
        if pipeline is None:
            raise ContextError("Pipeline is not set.")
        return pipeline

    @property
    def current_node(self) -> Node:
        """Return :py:attr:`.FrameworkData.current_node`."""
        node = self.framework_data.current_node
        if node is None:
            raise ContextError("Current node is not set.")
        return node

    def __eq__(self, value: object) -> bool:
        if isinstance(value, Context):
            return (
                self.id == value.id
                and self.current_turn_id == value.current_turn_id
                and self.labels == value.labels
                and self.requests == value.requests
                and self.responses == value.responses
                and self.misc == value.misc
                and self.framework_data == value.framework_data
                and self._storage == value._storage
            )
        else:
            return False

    @model_validator(mode="wrap")
    def _validate_model(value: Any, handler: Callable[[Any], "Context"], _) -> "Context":
        if isinstance(value, Context):
            return value
        elif isinstance(value, Dict):
            instance = handler(value)
            labels_obj = value.get("labels", dict())
            if isinstance(labels_obj, Dict):
                labels_obj = TypeAdapter(Dict[int, AbsoluteNodeLabel]).validate_python(labels_obj)
            instance.labels = ContextDict.model_validate(labels_obj)
            instance.labels._ctx_id = instance.id
            requests_obj = value.get("requests", dict())
            if isinstance(requests_obj, Dict):
                requests_obj = TypeAdapter(Dict[int, Message]).validate_python(requests_obj)
            instance.requests = ContextDict.model_validate(requests_obj)
            instance.requests._ctx_id = instance.id
            responses_obj = value.get("responses", dict())
            if isinstance(responses_obj, Dict):
                responses_obj = TypeAdapter(Dict[int, Message]).validate_python(responses_obj)
            instance.responses = ContextDict.model_validate(responses_obj)
            instance.responses._ctx_id = instance.id
            misc_obj = value.get("misc", dict())
            if isinstance(misc_obj, Dict):
                misc_obj = TypeAdapter(Dict[str, Any]).validate_python(misc_obj)
            instance.misc = ContextDict.model_validate(misc_obj)
            instance.misc._ctx_id = instance.id
            return instance
        else:
            raise ValueError(f"Unknown type of Context value: {type(value).__name__}!")

    async def store(self) -> None:
        if self._storage is not None:
            self._updated_at = time_ns()
            byted = self.framework_data.model_dump_json().encode()
            await launch_coroutines(
                [
                    self._storage.update_main_info(self.id, self.current_turn_id, self._created_at, self._updated_at, byted),
                    self.labels.store(),
                    self.requests.store(),
                    self.responses.store(),
                    self.misc.store(),
                ],
                self._storage.is_asynchronous,
            )
        else:
            raise RuntimeError(f"{type(self).__name__} is not attached to any context storage!")<|MERGE_RESOLUTION|>--- conflicted
+++ resolved
@@ -18,15 +18,10 @@
 
 from __future__ import annotations
 import logging
-<<<<<<< HEAD
+import asyncio
 from uuid import uuid4
 from time import time_ns
 from typing import Any, Callable, Optional, Dict, TYPE_CHECKING
-=======
-import asyncio
-from uuid import UUID, uuid4
-from typing import Any, Optional, Union, Dict, TYPE_CHECKING
->>>>>>> 8aedf8c1
 
 from pydantic import BaseModel, Field, PrivateAttr, TypeAdapter, model_validator, model_serializer
 
