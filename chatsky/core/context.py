"""
Context
-------
Context is a data structure that is used to store information about the current state of a conversation.

It is used to keep track of the user's input, the current stage of the conversation, and any other
information that is relevant to the current context of a dialog.

The Context data structure provides several key features to make working with data easier.
Developers can use the context to store any information that is relevant to the current conversation,
such as user data, session data, conversation history, e.t.c.
This allows developers to easily access and use this data throughout the conversation flow.

Another important feature of the context is data serialization.
The context can be easily serialized to a format that can be stored or transmitted, such as JSON.
This allows developers to save the context data and resume the conversation later.
"""

from __future__ import annotations
from asyncio import gather
from uuid import uuid4
from time import time_ns
from typing import Any, Callable, Iterable, Optional, Dict, TYPE_CHECKING, Tuple, overload
import logging

from pydantic import BaseModel, Field, PrivateAttr, TypeAdapter, model_validator

from chatsky.context_storages.database import DBContextStorage, NameConfig
from chatsky.core.message import Message
from chatsky.core.node_label import AbsoluteNodeLabel
from chatsky.core.ctx_dict import LabelContextDict, MessageContextDict
from chatsky.core.ctx_utils import ContextError, FrameworkData, ContextMainInfo

if TYPE_CHECKING:
    from chatsky.core.script import Node
    from chatsky.core.pipeline import Pipeline

logger = logging.getLogger(__name__)


<<<<<<< HEAD
def get_last_index(dictionary: dict) -> int:
    """
    Obtain the last index from the `dictionary`.

    :param dictionary: Dictionary with unsorted keys.
    :return: Last index from the `dictionary`.
    :raises ValueError: If the dictionary is empty.
    """
    if len(dictionary) == 0:
        raise ValueError("Dictionary is empty.")
    indices = list(dictionary)
    return max(indices)


class ContextError(Exception):
    """Raised when context methods are not used correctly."""


class FrameworkData(BaseModel):
    """
    Framework uses this to store data related to any of its modules.
    """

    service_states: Dict[str, ComponentExecutionState] = Field(default_factory=dict, exclude=True)
    "Statuses of all the pipeline services. Cleared at the end of every turn."
    current_node: Optional[Node] = Field(default=None, exclude=True)
    """
    A copy of the current node provided by :py:meth:`~chatsky.core.script.Script.get_inherited_node`.
    This node can be safely modified by Processing functions to alter current node fields.
    """
    pipeline: Optional[Pipeline] = Field(default=None, exclude=True)
    """
    Instance of the pipeline that manages this context.
    Can be used to obtain run configuration such as script or fallback label.
    """
    stats: Dict[str, Any] = Field(default_factory=dict)
    "Enables complex stats collection across multiple turns."
    slot_manager: SlotManager = Field(default_factory=SlotManager)
    "Stores extracted slots."
    models_labels: Dict[str, Any] = Field(default_factory=dict)
    "Stores predicted labels for the models."


class Context(BaseModel):
=======
class Context(ContextMainInfo):
>>>>>>> b245b0e6
    """
    A structure that is used to store data about the context of a dialog.
    """

    id: str = Field(default_factory=lambda: str(uuid4()), exclude=True, frozen=True)
    """
    `id` is the unique context identifier. By default, randomly generated using `uuid4` is used.
    """
    labels: LabelContextDict = Field(default_factory=LabelContextDict)
    """
    `labels` stores dialog labels.
    A new label is stored in the dictionary on every turn, the keys are consecutive integers.
    The first ever (initial) has key `0`.

        - key - Label identification numbers.
        - value - Label data: `AbsoluteNodeLabel`.
    """
    requests: MessageContextDict = Field(default_factory=MessageContextDict)
    """
    `requests` stores dialog requests.
    A new request is stored in the dictionary on every turn, the keys are consecutive integers.
    The first ever (initial) has key `1`.

        - key - Request identification numbers.
        - value - Request data: `Message`.
    """
    responses: MessageContextDict = Field(default_factory=MessageContextDict)
    """
    `responses` stores dialog responses.
    A new response is stored in the dictionary on every turn, the keys are consecutive integers.
    The first ever (initial) has key `1`.

        - key - Response identification numbers.
        - value - Response data: `Message`.
    """
    _storage: Optional[DBContextStorage] = PrivateAttr(None)
    """
    Context storage this context is connected to (if any).
    """

    @classmethod
    async def connected(
        cls, storage: DBContextStorage, start_label: Optional[AbsoluteNodeLabel] = None, id: Optional[str] = None
    ) -> Context:
        """
        Create context **connected** to the given database storage.
        If context ID is given, the corresponding context is loaded from the database.
        If the context does not exist in database or ID is `None`, a new context with new ID is created.
        A connected context can be later stored in the database.

        :param storage: context storage to connect to.
        :param start_label: new context start label (will be set only if the context is created).
        :param id: context ID.
        :return: context, connected to the database.
        """

        if id is None:
            uid = str(uuid4())
            logger.debug(f"Disconnected context created with uid: {uid}")
            instance = cls(id=uid)
            instance.requests = await MessageContextDict.new(storage, uid, NameConfig._requests_field)
            instance.responses = await MessageContextDict.new(storage, uid, NameConfig._responses_field)
            instance.labels = await LabelContextDict.new(storage, uid, NameConfig._labels_field)
            await instance.labels.update({0: start_label})
            instance._storage = storage
            return instance
        else:
            if not isinstance(id, str):
                logger.warning(f"Id is not a string: {id}. Converting to string.")
                id = str(id)
            logger.debug(f"Connected context created with uid: {id}")
            main, labels, requests, responses = await gather(
                storage.load_main_info(id),
                LabelContextDict.connected(storage, id, NameConfig._labels_field),
                MessageContextDict.connected(storage, id, NameConfig._requests_field),
                MessageContextDict.connected(storage, id, NameConfig._responses_field),
            )
            if main is None:
                crt_at = upd_at = time_ns()
                current_turn_id = 0
                misc = dict()
                fw_data = FrameworkData()
                labels[0] = start_label
            else:
                current_turn_id = main.current_turn_id
                crt_at = main.created_at
                upd_at = main.updated_at
                misc = main.misc
                fw_data = main.framework_data
            logger.debug(f"Context loaded with turns number: {len(labels)}")
            instance = cls(
                id=id,
                current_turn_id=current_turn_id,
                created_at=crt_at,
                updated_at=upd_at,
                misc=misc,
                framework_data=fw_data,
                labels=labels,
                requests=requests,
                responses=responses,
            )
            instance._storage = storage
            return instance

    async def delete(self) -> None:
        """
        Delete connected context from the context storage and disconnect it.
        Throw an error if the context is not connected.
        No local context fields will be affected.
        If the context is not connected, throw a runtime error.
        """

        if self._storage is not None:
            await self._storage.delete_context(self.id)
            self._storage = None
        else:
            raise RuntimeError(f"{type(self).__name__} is not attached to any context storage.")

    @property
    def last_label(self) -> AbsoluteNodeLabel:
        """
        Return label with the highest turn id that is present in :py:attr:`labels`.

        This is not always the label of the transition made during the current turn.
        For that, use ``ctx.labels[ctx.current_turn_id]``.

        :return: Label with the highest turn id.
        :raises ContextError: If there are no labels.
        """

        if len(self.labels) == 0:
            raise ContextError("Labels are empty.")
        return self.labels._items[self.labels.keys()[-1]]

    @property
    def last_response(self) -> Optional[Message]:
        """
        Return response with the highest turn id that is present in :py:attr:`responses`.

        This is not always the response produced during the current turn.
        For that, use ``ctx.responses[ctx.current_turn_id]``.

        :return: Response with the highest turn id or ``None`` if there are no responses.
        """

        if len(self.responses) == 0:
            return None
        return self.responses._items[self.responses.keys()[-1]]

    @property
    def last_request(self) -> Message:
        """
        Return request with the highest turn id that is present in :py:attr:`requests`.

        This is not always the request that initiated the current turn.
        For that, use ``ctx.requests[ctx.current_turn_id]``.

        :return: Request with the highest turn id.
        :raises ContextError: If there are no requests.
        """

        if len(self.requests) == 0:
            raise ContextError("Requests are empty.")
        return self.requests._items[self.requests.keys()[-1]]

    @property
    def pipeline(self) -> Pipeline:
        """
        Return :py:attr:`.FrameworkData.pipeline`.
        """

        pipeline = self.framework_data.pipeline
        if pipeline is None:
            raise ContextError("Pipeline is not set.")
        return pipeline

    @property
    def current_node(self) -> Node:
        """
        Return :py:attr:`.FrameworkData.current_node`.
        """

        node = self.framework_data.current_node
        if node is None:
            raise ContextError("Current node is not set.")
        return node

    class _Turns:
        """
        An instance of class is returned by :py:attr:`~Context.turns`.

        This class only defines a ``__getitem__`` method.

        Key for the method may be a single value or a slice.

        Keep in mind that the turn id 0 is reserved for
        ``start_label`` and does not have a request or response.

        If key is a single value, a tuple of the following is returned:

        1. Request that initiated that turn;
        2. Label of the destination made due to the request;
        3. Response generated by the destination node.

        If any of the items are missing, they are replaced by ``None``.
        If key is negative, corresponding turn is counted from the end
        (e.g. ``ctx.turns[-1]`` is the last turn).

        If key is a slice, the slice is applied to the range of all turn ids from
        0 to the current turn id, and an iterable of tuples described above is returned.

        **Examples:**

            1. ``await ctx.turns[0] == None, start_label, None``;
            2. ``await ctx.turns[-2]`` -- request, label, response of the second to last turn;
            3. ``for request, label, response in await ctx.turns[-5:]`` -- iterate over the last 5 turns.
        """

        def __init__(self, ctx: Context):
            self.ctx = ctx

        @overload
        async def __getitem__(self, key: int) -> Tuple[Message, AbsoluteNodeLabel, Message]:
            pass

        @overload
        async def __getitem__(self, key: slice) -> Iterable[Tuple[Message, AbsoluteNodeLabel, Message]]:
            pass

        async def __getitem__(self, key):
            turn_ids = range(self.ctx.current_turn_id + 1)[key]
            result = await gather(
                self.ctx.requests.get(turn_ids), self.ctx.labels.get(turn_ids), self.ctx.responses.get(turn_ids)
            )
            if isinstance(key, slice):
                return zip(*result)
            else:
                return tuple(result)

    @property
    def turns(self) -> _Turns:
        """
        Return a :py:class:`~Context._Turns` object used to slice turns in the context.
        See the Turn class documentation for more details.
        """
        return self._Turns(self)

    def __eq__(self, value: object) -> bool:
        if isinstance(value, Context):
            return (
                self.id == value.id
                and self.current_turn_id == value.current_turn_id
                and self.labels == value.labels
                and self.requests == value.requests
                and self.responses == value.responses
                and self.misc == value.misc
                and self.framework_data == value.framework_data
                and self._storage == value._storage
            )
        else:
            return False

    def __copy__(self):
        storage = self._storage
        self._storage = None
        copy = BaseModel.__copy__(self)
        copy._storage = self._storage = storage
        return copy

    def __deepcopy__(self, memo: dict[int, Any] | None = None):
        storage = self._storage
        self._storage = None
        copy = BaseModel.__deepcopy__(self, memo)
        copy._storage = self._storage = storage
        return copy

    @model_validator(mode="wrap")
    def _validate_model(value: Any, handler: Callable[[Any], "Context"], _) -> "Context":
        if isinstance(value, Context):
            return value
        elif isinstance(value, Dict):
            instance = handler(value)
            labels_obj = value.get("labels", dict())
            if isinstance(labels_obj, Dict):
                labels_obj = TypeAdapter(Dict[int, AbsoluteNodeLabel]).validate_python(labels_obj)
            instance.labels = LabelContextDict.model_validate(labels_obj)
            instance.labels._ctx_id = instance.id
            requests_obj = value.get("requests", dict())
            if isinstance(requests_obj, Dict):
                requests_obj = TypeAdapter(Dict[int, Message]).validate_python(requests_obj)
            instance.requests = MessageContextDict.model_validate(requests_obj)
            instance.requests._ctx_id = instance.id
            responses_obj = value.get("responses", dict())
            if isinstance(responses_obj, Dict):
                responses_obj = TypeAdapter(Dict[int, Message]).validate_python(responses_obj)
            instance.responses = MessageContextDict.model_validate(responses_obj)
            instance.responses._ctx_id = instance.id
            return instance
        else:
            raise ValueError(f"Unknown type of Context value: {type(value).__name__}.")

    async def store(self) -> None:
        """
        Store connected context in the context storage.
        Depending on the context storage settings ("rewrite_existing" flag in particular),
        either only write new and deleted values or also modify the changed ones.
        All the context storage tables are updated asynchronously and simultaneously.
        """

        if self._storage is not None:
            logger.debug(f"Storing context: {self.id}...")
            main_into = ContextMainInfo(
                current_turn_id=self.current_turn_id,
                created_at=self.created_at,
                updated_at=time_ns(),
                misc=self.misc,
                framework_data=self.framework_data,
            )
            labels_data = self.labels.extract_sync()
            requests_data = self.requests.extract_sync()
            responses_data = self.responses.extract_sync()
            await self._storage.update_context(self.id, main_into, [labels_data, requests_data, responses_data])
            logger.debug(f"Context stored: {self.id}")
        else:
            raise RuntimeError(f"{type(self).__name__} is not attached to any context storage.")<|MERGE_RESOLUTION|>--- conflicted
+++ resolved
@@ -38,54 +38,7 @@
 logger = logging.getLogger(__name__)
 
 
-<<<<<<< HEAD
-def get_last_index(dictionary: dict) -> int:
-    """
-    Obtain the last index from the `dictionary`.
-
-    :param dictionary: Dictionary with unsorted keys.
-    :return: Last index from the `dictionary`.
-    :raises ValueError: If the dictionary is empty.
-    """
-    if len(dictionary) == 0:
-        raise ValueError("Dictionary is empty.")
-    indices = list(dictionary)
-    return max(indices)
-
-
-class ContextError(Exception):
-    """Raised when context methods are not used correctly."""
-
-
-class FrameworkData(BaseModel):
-    """
-    Framework uses this to store data related to any of its modules.
-    """
-
-    service_states: Dict[str, ComponentExecutionState] = Field(default_factory=dict, exclude=True)
-    "Statuses of all the pipeline services. Cleared at the end of every turn."
-    current_node: Optional[Node] = Field(default=None, exclude=True)
-    """
-    A copy of the current node provided by :py:meth:`~chatsky.core.script.Script.get_inherited_node`.
-    This node can be safely modified by Processing functions to alter current node fields.
-    """
-    pipeline: Optional[Pipeline] = Field(default=None, exclude=True)
-    """
-    Instance of the pipeline that manages this context.
-    Can be used to obtain run configuration such as script or fallback label.
-    """
-    stats: Dict[str, Any] = Field(default_factory=dict)
-    "Enables complex stats collection across multiple turns."
-    slot_manager: SlotManager = Field(default_factory=SlotManager)
-    "Stores extracted slots."
-    models_labels: Dict[str, Any] = Field(default_factory=dict)
-    "Stores predicted labels for the models."
-
-
-class Context(BaseModel):
-=======
 class Context(ContextMainInfo):
->>>>>>> b245b0e6
     """
     A structure that is used to store data about the context of a dialog.
     """
