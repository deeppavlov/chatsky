--- conflicted
+++ resolved
@@ -254,18 +254,10 @@
         ctx.framework_data.pipeline = self
         initialize_service_states(ctx, self.services_pipeline)
 
-<<<<<<< HEAD
         ctx.current_turn_id = ctx.current_turn_id + 1
 
         ctx.requests[ctx.current_turn_id] = request
-        result = await self.services_pipeline(ctx, self)
-
-        if asyncio.iscoroutine(result):
-            await result
-=======
-        ctx.add_request(request)
         await self.services_pipeline(ctx)
->>>>>>> 8aedf8c1
 
         ctx.framework_data.service_states.clear()
         ctx.framework_data.pipeline = None
