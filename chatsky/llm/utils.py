import logging

from chatsky.core.context import Context
<<<<<<< HEAD
from chatsky.core.message import Message
from langchain_core.messages import HumanMessage, SystemMessage, AIMessage
=======
from chatsky.core.message import Image, Message
from chatsky.llm._langchain_imports import HumanMessage, SystemMessage, AIMessage, check_langchain_available
>>>>>>> f7e7684f


async def message_to_langchain(message: Message, ctx: Context, source: str = "human", max_size: int = 1000):
    """
    Creates a langchain message from a ~chatsky.script.core.message.Message object.

    :param message: Chatsky Message to convert to Langchain Message.
    :param ctx: Context the message belongs to.
    :param source: Source of a message [`human`, `ai`, `system`]. Defaults to "human".
    :param max_size: Maximum size of the message in symbols.
        If exceed the limit will raise ValueError. Is not affected by system prompt size.

    :return: Langchain message object.
    :rtype: HumanMessage|AIMessage|SystemMessage
    """
    check_langchain_available()
    if len(message.text) > max_size:
        raise ValueError("Message is too long.")

    if message.text is None:
        message.text = ""
    content = [{"type": "text", "text": message.text}]

    if source == "human":
        return HumanMessage(content=content)
    elif source == "ai":
        return AIMessage(content=content)
    elif source == "system":
        return SystemMessage(content=content)
    else:
        raise ValueError("Invalid source name. Only `human`, `ai` and `system` are supported.")


async def context_to_history(ctx: Context, length: int, filter_func, model_name: str, max_size: int):

    history = []

    pairs = zip(
        [ctx.requests[x] for x in range(1, len(ctx.requests) + 1)],
        [ctx.responses[x] for x in range(1, len(ctx.responses) + 1)],
    )
    logging.debug(f"Dialogue turns: {pairs}")
    if length != -1:
        for req, resp in filter(lambda x: filter_func(ctx, x[0], x[1], model_name), list(pairs)[-length:]):
            logging.debug(f"This pair is valid: {req, resp}")
            history.append(await message_to_langchain(req, ctx=ctx, max_size=max_size))
            history.append(await message_to_langchain(resp, ctx=ctx, source="ai", max_size=max_size))
    else:
        # TODO: Fix redundant code
        for req, resp in filter(lambda x: filter_func(ctx, x[0], x[1], model_name), list(pairs)):
            logging.debug(f"This pair is valid: {req, resp}")
            history.append(await message_to_langchain(req, ctx=ctx, max_size=max_size))
            history.append(await message_to_langchain(resp, ctx=ctx, source="ai", max_size=max_size))
    return history<|MERGE_RESOLUTION|>--- conflicted
+++ resolved
@@ -1,13 +1,8 @@
 import logging
 
 from chatsky.core.context import Context
-<<<<<<< HEAD
 from chatsky.core.message import Message
-from langchain_core.messages import HumanMessage, SystemMessage, AIMessage
-=======
-from chatsky.core.message import Image, Message
 from chatsky.llm._langchain_imports import HumanMessage, SystemMessage, AIMessage, check_langchain_available
->>>>>>> f7e7684f
 
 
 async def message_to_langchain(message: Message, ctx: Context, source: str = "human", max_size: int = 1000):
