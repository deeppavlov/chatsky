--- conflicted
+++ resolved
@@ -9,11 +9,7 @@
 import asyncio
 import re
 from abc import ABC, abstractmethod
-<<<<<<< HEAD
-from typing import Callable, Any, Awaitable, TYPE_CHECKING, Union
-=======
 from typing import Callable, Any, Awaitable, TYPE_CHECKING, Union, Optional, Dict
->>>>>>> 01dcb1b6
 from typing_extensions import TypeAlias, Annotated
 import logging
 from functools import reduce
@@ -262,11 +258,7 @@
     Base class for :py:class:`~.RootSlot` and :py:class:`~.GroupSlot`.
     """
 
-<<<<<<< HEAD
-    __pydantic_extra__: dict[str, Annotated[Union["GroupSlot", "ValueSlot"], Field(union_mode="left_to_right")]] = {}
-=======
     __pydantic_extra__: Dict[str, Annotated[Union["GroupSlot", "ValueSlot"], Field(union_mode="left_to_right")]]
->>>>>>> 01dcb1b6
 
     def __init__(self, **kwargs):  # supress unexpected argument warnings
         super().__init__(**kwargs)
