# %% [markdown]
"""
# Core: 3. Responses

This tutorial shows different options for setting responses.

Here, [responses](%doclink(api,script.responses.std_responses))
that allow giving custom answers to users are shown.

Let's do all the necessary imports from DFF.
"""

# %pip install dff

# %%
import re
import random

from dff.script import TRANSITIONS, RESPONSE, Context, Message
import dff.script.responses as rsp
import dff.script.conditions as cnd

from dff.pipeline import Pipeline
from dff.utils.testing.common import (
    check_happy_path,
    is_interactive_mode,
    run_interactive_mode,
)


# %% [markdown]
"""
The response can be set by Callable or *Message:

* Callable objects. If the object is callable it must have a special signature:

        func(ctx: Context, pipeline: Pipeline) -> Message

* *Message objects. If the object is *Message
    it will be returned by the agent as a response.


The functions to be used in the `toy_script` are declared here.
"""


# %%
def cannot_talk_about_topic_response(ctx: Context, _: Pipeline) -> Message:
    request = ctx.last_request
    if request is None or request.text is None:
        topic = None
    else:
        topic_pattern = re.compile(r"(.*talk about )(.*)\.")
        topic = topic_pattern.findall(request.text)
        topic = topic and topic[0] and topic[0][-1]
    if topic:
        return Message(f"Sorry, I can not talk about {topic} now.")
    else:
        return Message("Sorry, I can not talk about that now.")


def upper_case_response(response: Message):
    # wrapper for internal response function
    def func(_: Context, __: Pipeline) -> Message:
        if response.text is not None:
            response.text = response.text.upper()
        return response

    return func


def fallback_trace_response(ctx: Context, _: Pipeline) -> Message:
    return Message(
        misc={
            "previous_node": list(ctx.labels.values())[-2],
            "last_request": ctx.last_request,
        }
    )


# %%
toy_script = {
    "greeting_flow": {
        "start_node": {  # This is an initial node,
            # it doesn't need a `RESPONSE`.
            RESPONSE: Message(),
            TRANSITIONS: {"node1": cnd.exact_match(Message("Hi"))},
            # If "Hi" == request of user then we make the transition
        },
        "node1": {
            RESPONSE: rsp.choice(
                [
                    Message("Hi, what is up?"),
                    Message("Hello, how are you?"),
                ]
            ),
            # Random choice from candidate list.
            TRANSITIONS: {
                "node2": cnd.exact_match(Message("I'm fine, how are you?"))
            },
        },
        "node2": {
            RESPONSE: Message("Good. What do you want to talk about?"),
            TRANSITIONS: {
                "node3": cnd.exact_match(Message("Let's talk about music."))
            },
        },
        "node3": {
            RESPONSE: cannot_talk_about_topic_response,
            TRANSITIONS: {"node4": cnd.exact_match(Message("Ok, goodbye."))},
        },
        "node4": {
            RESPONSE: upper_case_response(Message("bye")),
            TRANSITIONS: {"node1": cnd.exact_match(Message("Hi"))},
        },
        "fallback_node": {  # We get to this node
            # if an error occurred while the agent was running.
            RESPONSE: fallback_trace_response,
            TRANSITIONS: {"node1": cnd.exact_match(Message("Hi"))},
        },
    }
}

# testing
happy_path = (
    (
        Message("Hi"),
        Message("Hello, how are you?"),
    ),  # start_node -> node1
    (
        Message("I'm fine, how are you?"),
        Message("Good. What do you want to talk about?"),
    ),  # node1 -> node2
    (
        Message("Let's talk about music."),
        Message("Sorry, I can not talk about music now."),
    ),  # node2 -> node3
<<<<<<< HEAD
    (Message(text="Ok, goodbye."), Message(text="BYE")),  # node3 -> node4
    (Message(text="Hi"), Message(text="Hello, how are you?")),  # node4 -> node1
=======
    (Message("Ok, goodbye."), Message("BYE")),  # node3 -> node4
    (Message("Hi"), Message("Hello, how are you?")),  # node4 -> node1
>>>>>>> cda79843
    (
        Message("stop"),
        Message(
            misc={
                "previous_node": ("greeting_flow", "node1"),
                "last_request": Message("stop"),
            }
        ),
    ),
    # node1 -> fallback_node
    (
        Message("one"),
        Message(
            misc={
                "previous_node": ("greeting_flow", "fallback_node"),
                "last_request": Message("one"),
            }
        ),
    ),  # f_n->f_n
    (
        Message("help"),
        Message(
            misc={
                "previous_node": ("greeting_flow", "fallback_node"),
                "last_request": Message("help"),
            }
        ),
    ),  # f_n->f_n
    (
        Message("nope"),
        Message(
            misc={
                "previous_node": ("greeting_flow", "fallback_node"),
                "last_request": Message("nope"),
            }
        ),
    ),  # f_n->f_n
    (
<<<<<<< HEAD
        Message(text="Hi"),
        Message(text="Hi, what is up?"),
=======
        Message("Hi"),
        Message("Hi, what is up?"),
>>>>>>> cda79843
    ),  # fallback_node -> node1
    (
        Message("I'm fine, how are you?"),
        Message("Good. What do you want to talk about?"),
    ),  # node1 -> node2
    (
        Message("Let's talk about music."),
        Message("Sorry, I can not talk about music now."),
    ),  # node2 -> node3
    (Message("Ok, goodbye."), Message("BYE")),  # node3 -> node4
)

# %%
random.seed(31415)  # predestination of choice


pipeline = Pipeline.from_script(
    toy_script,
    start_label=("greeting_flow", "start_node"),
    fallback_label=("greeting_flow", "fallback_node"),
)

if __name__ == "__main__":
    check_happy_path(pipeline, happy_path)
    if is_interactive_mode():
        run_interactive_mode(pipeline)<|MERGE_RESOLUTION|>--- conflicted
+++ resolved
@@ -135,13 +135,8 @@
         Message("Let's talk about music."),
         Message("Sorry, I can not talk about music now."),
     ),  # node2 -> node3
-<<<<<<< HEAD
-    (Message(text="Ok, goodbye."), Message(text="BYE")),  # node3 -> node4
-    (Message(text="Hi"), Message(text="Hello, how are you?")),  # node4 -> node1
-=======
     (Message("Ok, goodbye."), Message("BYE")),  # node3 -> node4
     (Message("Hi"), Message("Hello, how are you?")),  # node4 -> node1
->>>>>>> cda79843
     (
         Message("stop"),
         Message(
@@ -180,13 +175,8 @@
         ),
     ),  # f_n->f_n
     (
-<<<<<<< HEAD
-        Message(text="Hi"),
-        Message(text="Hi, what is up?"),
-=======
         Message("Hi"),
         Message("Hi, what is up?"),
->>>>>>> cda79843
     ),  # fallback_node -> node1
     (
         Message("I'm fine, how are you?"),
