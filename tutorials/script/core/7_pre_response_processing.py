# %% [markdown]
"""
# Core: 7. Pre-response processing

This tutorial shows pre-response processing feature.

Here, %mddoclink(api,script.core.keywords,Keywords.PRE_RESPONSE_PROCESSING)
is demonstrated which can be used for additional context processing before response handlers.

There are also some other %mddoclink(api,script.core.keywords,Keywords)
worth attention used in this tutorial.

First of all, let's do all the necessary imports from DFF.
"""

# %pip install dff

# %%
from dff.script import (
    GLOBAL,
    LOCAL,
    RESPONSE,
    TRANSITIONS,
    PRE_RESPONSE_PROCESSING,
    Context,
    Message,
)
import dff.script.labels as lbl
import dff.script.conditions as cnd

from dff.pipeline import Pipeline
from dff.utils.testing.common import (
    check_happy_path,
    is_interactive_mode,
    run_interactive_mode,
)


# %%
def add_prefix(prefix):
    def add_prefix_processing(
        ctx: Context, _: Pipeline, *args, **kwargs
    ) -> Context:
        processed_node = ctx.current_node
<<<<<<< HEAD
        processed_node.response = Message(text=f"{prefix}: {processed_node.response.text}")
=======
        processed_node.response = Message(
            text=f"{prefix}: {processed_node.response.text}"
        )
        ctx.overwrite_current_node_in_processing(processed_node)
        return ctx
>>>>>>> 979a7dde

    return add_prefix_processing


# %% [markdown]
"""
`PRE_RESPONSE_PROCESSING` is a keyword that
can be used in `GLOBAL`, `LOCAL` or nodes.
"""


# %%
toy_script = {
    "root": {
        "start": {
            RESPONSE: Message(),
            TRANSITIONS: {("flow", "step_0"): cnd.true()},
        },
        "fallback": {RESPONSE: Message(text="the end")},
    },
    GLOBAL: {
        PRE_RESPONSE_PROCESSING: {
            "proc_name_1": add_prefix("l1_global"),
            "proc_name_2": add_prefix("l2_global"),
        }
    },
    "flow": {
        LOCAL: {
            PRE_RESPONSE_PROCESSING: {
                "proc_name_2": add_prefix("l2_local"),
                "proc_name_3": add_prefix("l3_local"),
            }
        },
        "step_0": {
            RESPONSE: Message(text="first"),
            TRANSITIONS: {lbl.forward(): cnd.true()},
        },
        "step_1": {
            PRE_RESPONSE_PROCESSING: {"proc_name_1": add_prefix("l1_step_1")},
            RESPONSE: Message(text="second"),
            TRANSITIONS: {lbl.forward(): cnd.true()},
        },
        "step_2": {
            PRE_RESPONSE_PROCESSING: {"proc_name_2": add_prefix("l2_step_2")},
            RESPONSE: Message(text="third"),
            TRANSITIONS: {lbl.forward(): cnd.true()},
        },
        "step_3": {
            PRE_RESPONSE_PROCESSING: {"proc_name_3": add_prefix("l3_step_3")},
            RESPONSE: Message(text="fourth"),
            TRANSITIONS: {lbl.forward(): cnd.true()},
        },
        "step_4": {
            PRE_RESPONSE_PROCESSING: {"proc_name_4": add_prefix("l4_step_4")},
            RESPONSE: Message(text="fifth"),
            TRANSITIONS: {"step_0": cnd.true()},
        },
    },
}


# testing
happy_path = (
    (Message(), Message(text="l3_local: l2_local: l1_global: first")),
    (Message(), Message(text="l3_local: l2_local: l1_step_1: second")),
    (Message(), Message(text="l3_local: l2_step_2: l1_global: third")),
    (Message(), Message(text="l3_step_3: l2_local: l1_global: fourth")),
    (
        Message(),
        Message(text="l4_step_4: l3_local: l2_local: l1_global: fifth"),
    ),
    (Message(), Message(text="l3_local: l2_local: l1_global: first")),
)


# %%
pipeline = Pipeline.from_script(
    toy_script,
    start_label=("root", "start"),
    fallback_label=("root", "fallback"),
)

if __name__ == "__main__":
    check_happy_path(pipeline, happy_path)
    if is_interactive_mode():
        run_interactive_mode(pipeline)<|MERGE_RESOLUTION|>--- conflicted
+++ resolved
@@ -42,15 +42,9 @@
         ctx: Context, _: Pipeline, *args, **kwargs
     ) -> Context:
         processed_node = ctx.current_node
-<<<<<<< HEAD
-        processed_node.response = Message(text=f"{prefix}: {processed_node.response.text}")
-=======
         processed_node.response = Message(
             text=f"{prefix}: {processed_node.response.text}"
         )
-        ctx.overwrite_current_node_in_processing(processed_node)
-        return ctx
->>>>>>> 979a7dde
 
     return add_prefix_processing
 
