
# Dialog Flow Framework

The Dialog Flow Framework (DFF) allows you to write conversational services.
The service is written by defining a special dialog graph that describes the behavior of the dialog service.
The dialog graph contains the dialog script. DFF offers a specialized language (DSL) for quickly writing dialog graphs.
You can use it in services such as writing skills for Amazon Alexa, etc., chatbots for social networks, website call centers, etc.

[![Documentation Status](https://github.com/deeppavlov/dialog_flow_framework/workflows/build_and_publish_docs/badge.svg)](https://deeppavlov.github.io/dialog_flow_framework)
[![Codestyle](https://github.com/deeppavlov/dialog_flow_framework/workflows/codestyle/badge.svg)](https://github.com/deeppavlov/dialog_flow_framework/actions/workflows/codestyle.yml)
[![Tests](https://github.com/deeppavlov/dialog_flow_framework/workflows/test_coverage/badge.svg)](https://github.com/deeppavlov/dialog_flow_framework/actions/workflows/test_coverage.yml)
[![License Apache 2.0](https://img.shields.io/badge/license-Apache%202.0-blue.svg)](https://github.com/deeppavlov/dialog_flow_framework/blob/master/LICENSE)
![Python 3.7, 3.8, 3.9](https://img.shields.io/badge/python-3.7%20%7C%203.8%20%7C%203.9-green.svg)
[![PyPI](https://img.shields.io/pypi/v/dff)](https://pypi.org/project/dff/)
[![Downloads](https://pepy.tech/badge/dff)](https://pepy.tech/project/dff)

# Quick Start
## Installation

DFF can be installed via pip:

```bash
pip install dff
```

The above command will set the minimum dependencies to start working with DFF. 
The installation process allows the user to choose from different packages based on their dependencies, which are:
```bash
pip install dff[core]  # minimal dependencies (by default)
pip install dff[redis]  # dependencies for using Redis
pip install dff[mongodb]  # dependencies for using MongoDB
pip install dff[mysql]  # dependencies for using MySQL
pip install dff[postgresql]  # dependencies for using PostgreSQL
pip install dff[sqlite]  # dependencies for using SQLite
pip install dff[ydb]  # dependencies for using Yandex Database
pip install dff[full]  # full dependencies including all options above
pip install dff[tests]  # dependencies for running tests
pip install dff[test_full]  # full dependencies for running all tests (all options above)
pip install dff[tutorials]  # dependencies for running tutorials (all options above)
pip install dff[devel]  # dependencies for development
pip install dff[doc]  # dependencies for documentation
pip install dff[devel_full]  # full dependencies for development (all options above)
```

For example, if you are going to use one of the database backends,
you can specify the corresponding requirements yourself. Multiple dependencies can be installed at once, e.g.
```bash
pip install dff[postgresql, mysql]
```

## Basic example

```python
from dff.script import GLOBAL, TRANSITIONS, RESPONSE, Context, Message
from dff.pipeline import Pipeline
import dff.script.conditions.std_conditions as cnd
from typing import Tuple

# create a dialog script
script = {
    GLOBAL: {
        TRANSITIONS: {
            ("flow", "node_hi"): cnd.exact_match(Message(text="Hi")),
            ("flow", "node_ok"): cnd.true()
        }
    },
    "flow": {
        "node_hi": {RESPONSE: Message(text="Hi!!!")},
        "node_ok": {RESPONSE: Message(text="Okey")},
    },
}

# init pipeline
pipeline = Pipeline.from_script(script, start_label=("flow", "node_hi"))


# handler requests
def turn_handler(in_request: Message, pipeline: Pipeline) -> Tuple[Message, Context]:
<<<<<<< HEAD
    # Pass the next request of user into pipeline and it returns updated context
=======
    # Pass the next request of user into pipeline and it returns updated context with actor response
>>>>>>> 7ff7084d
    ctx = pipeline(in_request, 0)
    # Get last actor response from the context
    out_response = ctx.last_response
    # The next condition branching needs for testing
    return out_response, ctx


while True:
    in_request = input("type your answer: ")
    out_response, ctx = turn_handler(Message(text=in_request), pipeline)
    print(out_response.text)
```

When you run this code, you get similar output:
```
type your answer: hi
Okey
type your answer: Hi
Hi!!!
type your answer: ok
Okey
type your answer: ok
Okey
```

To get more advanced examples, take a look at
[tutorials](https://github.com/deeppavlov/dialog_flow_framework/tree/dev/tutorials) on GitHub.

# Context Storages
## Description

Context Storages allow you to save and retrieve user dialogue states
(in the form of a `Context` object) using various database backends. 

The following backends are currently supported:
* [JSON](https://www.json.org/json-en.html)
* [pickle](https://docs.python.org/3/library/pickle.html)
* [shelve](https://docs.python.org/3/library/shelve.html)
* [SQLite](https://www.sqlite.org/index.html)
* [PostgreSQL](https://www.postgresql.org/)
* [MySQL](https://www.mysql.com/)
* [MongoDB](https://www.mongodb.com/)
* [Redis](https://redis.io/)
* [Yandex DataBase](https://ydb.tech/)

Aside from this, we offer some interfaces for saving data to your local file system.
These are not meant to be used in production, but can be helpful for prototyping your application.

## Basic example

```python
from dff.script import Context
from dff.pipeline import Pipeline
from dff.context_storages import SQLContextStorage
from .script import some_df_script

db = SQLContextStorage("postgresql+asyncpg://user:password@host:port/dbname")

pipeline = Pipeline.from_script(some_df_script, start_label=("root", "start"), fallback_label=("root", "fallback"))


def handle_request(request):
    user_id = request.args["user_id"]
    new_context = pipeline(request, user_id)
    return new_context.last_response

```

To get more advanced examples, take a look at
[tutorials](https://github.com/deeppavlov/dialog_flow_framework/tree/dev/tutorials/context_storages) on GitHub.

# Contributing to the Dialog Flow Framework

Please refer to [CONTRIBUTING.md](https://github.com/deeppavlov/dialog_flow_framework/blob/dev/CONTRIBUTING.md).<|MERGE_RESOLUTION|>--- conflicted
+++ resolved
@@ -76,11 +76,7 @@
 
 # handler requests
 def turn_handler(in_request: Message, pipeline: Pipeline) -> Tuple[Message, Context]:
-<<<<<<< HEAD
-    # Pass the next request of user into pipeline and it returns updated context
-=======
     # Pass the next request of user into pipeline and it returns updated context with actor response
->>>>>>> 7ff7084d
     ctx = pipeline(in_request, 0)
     # Get last actor response from the context
     out_response = ctx.last_response
