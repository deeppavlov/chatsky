--- conflicted
+++ resolved
@@ -13,12 +13,8 @@
     re.compile(r"# %%\n"),  # check python block
 ]
 
-<<<<<<< HEAD
-start_pattern = re.compile(r'# %% \[markdown\]\n"""\n#(?: .*:)? \d+\. .*\n\n(?:[\S\s]*\n)?""".*\n')
-=======
 docstring_start_pattern = re.compile(r'# %% \[markdown\]\n"""\n#(?: .*:)? \d+\. .*\n(?:\n[\S\s]*)?"""\n')
 comment_start_pattern = re.compile(r'# %% \[markdown\]\n# #(?: .*:)? \d+\. .*\n#(?:\n# [\S\s]*)?')
->>>>>>> db8be7f7
 
 
 def regexp_format_checker(dff_tutorial_py_file: pathlib.Path):
