from typing import TYPE_CHECKING
import re
from pathlib import Path
import os

import pytest

if TYPE_CHECKING:
    from pytest_virtualenv import VirtualEnv

from docs.source.utils.notebook import InstallationCell


PROJECT_ROOT_DIR = Path(__file__).parent.parent.parent
DFF_TUTORIAL_PY_FILES = map(str, (PROJECT_ROOT_DIR / "tutorials").glob("./**/*.py"))


def check_tutorial_dependencies(venv: "VirtualEnv", tutorial_source_code: str):
    """
    Install dependencies required by a tutorial in `venv` and run the tutorial.

    :param venv: Virtual environment to run the tutorial in.
    :param tutorial_source_code: Source code of the tutorial (unmodified by `apply_replace_patterns`).
    :param tmp_path: Temporary path to save the tutorial to.
    :return:
    """
    tutorial_path = venv.workspace / "tutorial.py"

    venv.env["DISABLE_INTERACTIVE_MODE"] = "1"

    with open(tutorial_path, "w") as fd:
        fd.write(tutorial_source_code)

    for deps in re.findall(InstallationCell.pattern, tutorial_source_code):
<<<<<<< HEAD
        venv.run(f"python -m pip install {deps}", check_rc=True)
=======
        venv.run(f"python -m pip install {deps} pytest".replace("dff", "."), check_rc=True, cd=os.getcwd())
>>>>>>> a8575ffb

    venv.run(f"python {tutorial_path}", check_rc=True)


@pytest.mark.parametrize("dff_tutorial_py_file", DFF_TUTORIAL_PY_FILES)
@pytest.mark.slow
@pytest.mark.docker
@pytest.mark.no_coverage
def test_tutorials(dff_tutorial_py_file, virtualenv):
    with open(dff_tutorial_py_file, "r", encoding="utf-8") as fd:
        source_code = fd.read()

    check_tutorial_dependencies(
        virtualenv,
        source_code,
    )<|MERGE_RESOLUTION|>--- conflicted
+++ resolved
@@ -32,11 +32,7 @@
         fd.write(tutorial_source_code)
 
     for deps in re.findall(InstallationCell.pattern, tutorial_source_code):
-<<<<<<< HEAD
-        venv.run(f"python -m pip install {deps}", check_rc=True)
-=======
-        venv.run(f"python -m pip install {deps} pytest".replace("dff", "."), check_rc=True, cd=os.getcwd())
->>>>>>> a8575ffb
+        venv.run(f"python -m pip install {deps}".replace("dff", "."), check_rc=True, cd=os.getcwd())
 
     venv.run(f"python {tutorial_path}", check_rc=True)
 
