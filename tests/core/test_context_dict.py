import pytest

from chatsky.context_storages import MemoryContextStorage
from chatsky.context_storages.database import ContextInfo, NameConfig
from chatsky.core.message import Message
from chatsky.core.ctx_dict import ContextDict, MessageContextDict


class TestContextDict:
    @pytest.fixture(scope="function")
    async def empty_dict(self) -> ContextDict:
        # Empty (disconnected) context dictionary
        return MessageContextDict()

    @pytest.fixture(scope="function")
    async def attached_dict(self) -> ContextDict:
        # Attached, but not backed by any data context dictionary
        storage = MemoryContextStorage()
        return await MessageContextDict.new(storage, "ID", NameConfig._requests_field)

    @pytest.fixture(scope="function")
    async def prefilled_dict(self) -> ContextDict:
        # Attached pre-filled context dictionary
        ctx_id = "ctx1"
        storage = MemoryContextStorage(rewrite_existing=True, partial_read_config={"requests": 1})
        main_info = ContextInfo(turn_id=0, created_at=0, updated_at=0)
        requests = [
            (1, Message("longer text", misc={"k": "v"}).model_dump_json().encode()),
            (2, Message("text 2", misc={"1": 0, "2": 8}).model_dump_json().encode()),
        ]
        await storage.update_context(ctx_id, main_info, [(NameConfig._requests_field, requests, list())])
        return await MessageContextDict.connected(storage, ctx_id, NameConfig._requests_field)

    async def test_creation(
        self, empty_dict: ContextDict, attached_dict: ContextDict, prefilled_dict: ContextDict
    ) -> None:
        # Checking creation correctness
        for ctx_dict in [empty_dict, attached_dict, prefilled_dict]:
            assert ctx_dict._storage is not None or ctx_dict == empty_dict
            assert ctx_dict._added == ctx_dict._removed == set()
            if ctx_dict != prefilled_dict:
                assert ctx_dict._items == ctx_dict._hashes == dict()
                assert ctx_dict._keys == set()
            else:
                assert len(ctx_dict._items) == len(ctx_dict._hashes) == 1
                assert ctx_dict._keys == {1, 2}

    async def test_get_set_del(
        self, empty_dict: ContextDict, attached_dict: ContextDict, prefilled_dict: ContextDict
    ) -> None:
        for ctx_dict in [empty_dict, attached_dict, prefilled_dict]:
            # Setting 1 item
            message = Message("message")
            ctx_dict[0] = message
            assert await ctx_dict[0] == message
            assert 0 in ctx_dict._keys
            assert ctx_dict._added == {0}
            assert ctx_dict._items[0] == message
            # Setting several items
            ctx_dict[1] = ctx_dict[2] = ctx_dict[3] = Message()
            messages = (Message("1"), Message("2"), Message("3"))
            ctx_dict[1:] = messages
            assert await ctx_dict[1:] == list(messages)
            assert ctx_dict._keys == {0, 1, 2, 3}
            assert ctx_dict._added == {0, 1, 2, 3}
            # Deleting item
            del ctx_dict[0]
            assert ctx_dict._keys == {1, 2, 3}
            assert ctx_dict._added == {1, 2, 3}
            assert ctx_dict._removed == {0}
            # Getting deleted item
            with pytest.raises(KeyError) as e:
                _ = await ctx_dict[0]
            assert e
            # negative index
            (await ctx_dict[-1]).text = "4"
            assert (await ctx_dict[3]).text == "4"

    async def test_load_len_in_contains_keys_values(self, prefilled_dict: ContextDict) -> None:
        # Checking keys
        assert len(prefilled_dict) == 2
        assert prefilled_dict._keys == {1, 2}
        assert prefilled_dict._added == set()
        assert prefilled_dict.keys() == [1, 2]
        assert 1 in prefilled_dict and 2 in prefilled_dict
        assert len(prefilled_dict._hashes) == 1
        assert set(prefilled_dict._items.keys()) == {2}
        # Loading item
        assert await prefilled_dict.get(100, None) is None
        assert await prefilled_dict.get(1, None) is not None
        assert prefilled_dict._added == set()
        assert len(prefilled_dict._hashes) == 2
        assert len(prefilled_dict._items) == 2
        # Deleting loaded item
        del prefilled_dict[1]
        assert prefilled_dict._removed == {1}
        assert len(prefilled_dict._items) == 1
        assert prefilled_dict._keys == {2}
        assert 1 not in prefilled_dict
        assert set(prefilled_dict.keys()) == {2}
        # Checking remaining item
        assert len(await prefilled_dict.values()) == 1
        assert len(prefilled_dict._items) == 1
        assert prefilled_dict._added == set()

    async def test_other_methods(self, prefilled_dict: ContextDict) -> None:
        # Loading items
        assert len(await prefilled_dict.items()) == 2
        # Poppong first item
        assert await prefilled_dict.pop(1, None) is not None
        assert prefilled_dict._removed == {1}
        assert len(prefilled_dict) == 1
        # Popping nonexistent item
        assert await prefilled_dict.pop(100, None) is None
        # Poppint last item
        assert (await prefilled_dict.popitem())[0] == 2
        assert prefilled_dict._removed == {1, 2}
        # Updating dict with new values
        await prefilled_dict.update({1: Message("some"), 2: Message("random")})
        assert set(prefilled_dict.keys()) == {1, 2}
        # Adding default value to dict
        message = Message("message")
        assert await prefilled_dict.setdefault(3, message) == message
        assert set(prefilled_dict.keys()) == {1, 2, 3}
        # Clearing all the items
        prefilled_dict.clear()
        assert set(prefilled_dict.keys()) == set()

    async def test_eq_validate(self, empty_dict: ContextDict) -> None:
        # Checking empty dict validation
        assert empty_dict == MessageContextDict.model_validate(dict())
        # Checking non-empty dict validation
        empty_dict[0] = Message("msg")
        empty_dict._added = set()
        assert empty_dict == MessageContextDict.model_validate({0: Message("msg")})

    async def test_serialize_store(
        self, empty_dict: ContextDict, attached_dict: ContextDict, prefilled_dict: ContextDict
    ) -> None:
        # Check all the dict types
        for ctx_dict in [empty_dict, attached_dict, prefilled_dict]:
            # Set overwriting existing keys to false
            if ctx_dict._storage is not None:
                ctx_dict._storage.rewrite_existing = False
            # Adding an item
            ctx_dict[0] = Message("message")
            # Loading all pre-filled items
            await ctx_dict.values()
            # Changing one more item (might be pre-filled)
            ctx_dict[2] = Message("another message")
            # Removing the first added item
            del ctx_dict[0]
            # Checking only the changed keys were serialized
            assert set(ctx_dict.model_dump(mode="json").keys()) == {"2"}
<<<<<<< HEAD
            # Throw error if store in disconnected
            if ctx_dict is empty_dict:
                with pytest.raises(RuntimeError):
                    await ctx_dict.store()
            else:
                await ctx_dict.store()

    async def test_rewrite_existing_true(self):
        rewrite_storage = MemoryContextStorage(rewrite_existing=True, partial_read_config={"requests": 1})

        ctx_dict = await MessageContextDict.connected(rewrite_storage, "0", NameConfig._requests_field)

        assert set(ctx_dict._hashes.keys()) == set()
        ctx_dict[0] = Message(text="0")
        assert set(ctx_dict._hashes.keys()) == set()
        await ctx_dict.store()

        ctx_dict = await MessageContextDict.connected(rewrite_storage, "0", NameConfig._requests_field)

        assert set(ctx_dict._hashes.keys()) == {0}
        assert (await ctx_dict[0]).text == "0"
        (await ctx_dict[0]).text = "0-mod"
        ctx_dict[1] = Message(text="1")
        assert set(ctx_dict._hashes.keys()) == {0}
        await ctx_dict.store()

        ctx_dict = await MessageContextDict.connected(rewrite_storage, "0", NameConfig._requests_field)

        assert set(ctx_dict._hashes.keys()) == {1}
        assert (await ctx_dict[0]).text == "0-mod"
        assert set(ctx_dict._hashes.keys()) == {0, 1}
        await ctx_dict.store()

    async def test_rewrite_existing_false(self):
        rewrite_storage = MemoryContextStorage(rewrite_existing=False, partial_read_config={"requests": 1})

        ctx_dict = await MessageContextDict.connected(rewrite_storage, "0", NameConfig._requests_field)

        assert set(ctx_dict._hashes.keys()) == set()
        ctx_dict[0] = Message(text="0")
        assert set(ctx_dict._hashes.keys()) == set()
        await ctx_dict.store()

        ctx_dict = await MessageContextDict.connected(rewrite_storage, "0", NameConfig._requests_field)

        assert set(ctx_dict._hashes.keys()) == set()
        assert (await ctx_dict[0]).text == "0"
        (await ctx_dict[0]).text = "0-mod"
        ctx_dict[1] = Message(text="1")
        assert set(ctx_dict._hashes.keys()) == set()
        await ctx_dict.store()

        ctx_dict = await MessageContextDict.connected(rewrite_storage, "0", NameConfig._requests_field)

        assert set(ctx_dict._hashes.keys()) == set()
        assert (await ctx_dict[0]).text == "0"
        assert set(ctx_dict._hashes.keys()) == set()
        await ctx_dict.store()
=======
        # Throw error if store in disconnected
        if ctx_dict == empty_dict:
            with pytest.raises(KeyError) as e:
                ctx_dict.extract_sync()
            assert e
        else:
            field_name, added_values, deleted_values = ctx_dict.extract_sync()
            assert field_name == NameConfig._requests_field
            assert 2 in [k for k, _ in added_values]
            assert deleted_values == [0]
>>>>>>> 91489703
<|MERGE_RESOLUTION|>--- conflicted
+++ resolved
@@ -152,13 +152,15 @@
             del ctx_dict[0]
             # Checking only the changed keys were serialized
             assert set(ctx_dict.model_dump(mode="json").keys()) == {"2"}
-<<<<<<< HEAD
             # Throw error if store in disconnected
             if ctx_dict is empty_dict:
                 with pytest.raises(RuntimeError):
-                    await ctx_dict.store()
+                    ctx_dict.extract_sync()
             else:
-                await ctx_dict.store()
+                field_name, added_values, deleted_values = ctx_dict.extract_sync()
+                assert field_name == NameConfig._requests_field
+                assert 2 in [k for k, _ in added_values]
+                assert deleted_values == [0]
 
     async def test_rewrite_existing_true(self):
         rewrite_storage = MemoryContextStorage(rewrite_existing=True, partial_read_config={"requests": 1})
@@ -210,16 +212,4 @@
         assert set(ctx_dict._hashes.keys()) == set()
         assert (await ctx_dict[0]).text == "0"
         assert set(ctx_dict._hashes.keys()) == set()
-        await ctx_dict.store()
-=======
-        # Throw error if store in disconnected
-        if ctx_dict == empty_dict:
-            with pytest.raises(KeyError) as e:
-                ctx_dict.extract_sync()
-            assert e
-        else:
-            field_name, added_values, deleted_values = ctx_dict.extract_sync()
-            assert field_name == NameConfig._requests_field
-            assert 2 in [k for k, _ in added_values]
-            assert deleted_values == [0]
->>>>>>> 91489703
+        await ctx_dict.store()