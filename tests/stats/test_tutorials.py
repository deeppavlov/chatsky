import os
import importlib
import pytest
import asyncio

from tests.test_utils import get_path_from_tests_to_current_dir
from tests.context_storages.test_dbs import ping_localhost
from dff.utils.testing.common import check_happy_path
from dff.utils.testing.toy_script import HAPPY_PATH

try:
    from aiochclient import ChClient
    from httpx import AsyncClient
    from dff import stats  # noqa: F401
except ImportError:
    pytest.skip(allow_module_level=True, reason="There are dependencies missing.")


dot_path_to_addon = get_path_from_tests_to_current_dir(__file__)


COLLECTOR_AVAILABLE = ping_localhost(4317)
CLICKHOUSE_AVAILABLE = ping_localhost(8123)
CLICKHOUSE_USER = os.getenv("CLICKHOUSE_USER")
CLICKHOUSE_PASSWORD = os.getenv("CLICKHOUSE_PASSWORD")
CLICKHOUSE_DB = os.getenv("CLICKHOUSE_DB")


@pytest.mark.skipif(not CLICKHOUSE_AVAILABLE, reason="Clickhouse unavailable.")
@pytest.mark.skipif(not COLLECTOR_AVAILABLE, reason="OTLP collector unavailable.")
@pytest.mark.skipif(
    not all([CLICKHOUSE_USER, CLICKHOUSE_PASSWORD, CLICKHOUSE_DB]), reason="Clickhouse credentials missing"
)
@pytest.mark.asyncio
@pytest.mark.parametrize(
    ["tutorial_module_name", "expected_logs"],
    [
        ("1_extractor_functions", 10),
        ("2_pipeline_integration", 35),
    ],
)
@pytest.mark.docker
async def test_tutorials_ch(tutorial_module_name: str, expected_logs, otlp_log_exp_provider, otlp_trace_exp_provider):
    module = importlib.import_module(f"tutorials.{dot_path_to_addon}.{tutorial_module_name}")
    _, tracer_provider = otlp_trace_exp_provider
    _, logger_provider = otlp_log_exp_provider
    http_client = AsyncClient()
    table = "otel_logs"
    ch_client = ChClient(http_client, user=CLICKHOUSE_USER, password=CLICKHOUSE_PASSWORD, database=CLICKHOUSE_DB)

    try:
        await ch_client.execute(f"TRUNCATE {table}")
        pipeline = module.pipeline
        module.dff_instrumentor.uninstrument()
        module.dff_instrumentor.instrument(logger_provider=logger_provider, tracer_provider=tracer_provider)
        check_happy_path(pipeline, HAPPY_PATH)
        await asyncio.sleep(3)
        count = await ch_client.fetchval(f"SELECT COUNT (*) FROM {table}")
        assert count == expected_logs

    except Exception as exc:
<<<<<<< HEAD
        raise exc
=======
        raise Exception(f"model_name=tutorials.{dot_path_to_addon}.{tutorial_module_name}") from exc
>>>>>>> a2483b19


@pytest.mark.asyncio
@pytest.mark.parametrize(
    ["tutorial_module_name", "expected_logs"],
    [
        ("1_extractor_functions", 10),
        ("2_pipeline_integration", 35),
    ],
)
async def test_tutorials_memory(
    tutorial_module_name: str, expected_logs, tracer_exporter_and_provider, log_exporter_and_provider
):
    module = importlib.import_module(f"tutorials.{dot_path_to_addon}.{tutorial_module_name}")
    _, tracer_provider = tracer_exporter_and_provider
    log_exporter, logger_provider = log_exporter_and_provider
    try:
        pipeline = module.pipeline
        module.dff_instrumentor.uninstrument()
        module.dff_instrumentor.instrument(logger_provider=logger_provider, tracer_provider=tracer_provider)
        check_happy_path(pipeline, HAPPY_PATH)
        tracer_provider.force_flush()
        logger_provider.force_flush()
        await asyncio.sleep(1)
        assert len(log_exporter.get_finished_logs()) == expected_logs

    except Exception as exc:
        raise Exception(f"model_name=tutorials.{dot_path_to_addon}.{tutorial_module_name}") from exc<|MERGE_RESOLUTION|>--- conflicted
+++ resolved
@@ -59,11 +59,7 @@
         assert count == expected_logs
 
     except Exception as exc:
-<<<<<<< HEAD
-        raise exc
-=======
         raise Exception(f"model_name=tutorials.{dot_path_to_addon}.{tutorial_module_name}") from exc
->>>>>>> a2483b19
 
 
 @pytest.mark.asyncio
