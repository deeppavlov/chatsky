from importlib import import_module
from json import loads
from pathlib import Path

import pytest

from dff.messengers.telegram import telegram_available
<<<<<<< HEAD
=======
from dff.script.core.message import DataAttachment
>>>>>>> 15935594
from tests.test_utils import get_path_from_tests_to_current_dir

if telegram_available:
    from tests.messengers.telegram.utils import cast_dict_to_happy_step, MockApplication

dot_path_to_addon = get_path_from_tests_to_current_dir(__file__, separator=".")
happy_paths_file = Path(__file__).parent / "test_happy_paths.json"


@pytest.mark.skipif(not telegram_available, reason="Telegram dependencies missing")
@pytest.mark.parametrize(
    "tutorial_module_name",
    ["1_basic", "2_attachments", "3_advanced"],
)
<<<<<<< HEAD
def test_tutorials_memory(tutorial_module_name: str, monkeypatch):
=======
def test_tutorials(tutorial_module_name: str, monkeypatch):
    def patched_data_attachment_eq(self: DataAttachment, other: DataAttachment):
        first_copy = self.model_copy()
        if first_copy.cached_filename is not None:
            first_copy.cached_filename = first_copy.cached_filename.name
        second_copy = other.model_copy()
        if second_copy.cached_filename is not None:
            second_copy.cached_filename = second_copy.cached_filename.name
        return super(DataAttachment, first_copy).__eq__(second_copy)

    monkeypatch.setattr(DataAttachment, "__eq__", patched_data_attachment_eq)

>>>>>>> 15935594
    monkeypatch.setenv("TG_BOT_TOKEN", "token")
    happy_path_data = loads(happy_paths_file.read_text())[tutorial_module_name]
    happy_path_steps = cast_dict_to_happy_step(happy_path_data)
    module = import_module(f"tutorials.{dot_path_to_addon}.{tutorial_module_name}")
    module.interface.application = MockApplication.create(module.interface, happy_path_steps)
    module.pipeline.run()<|MERGE_RESOLUTION|>--- conflicted
+++ resolved
@@ -5,10 +5,7 @@
 import pytest
 
 from dff.messengers.telegram import telegram_available
-<<<<<<< HEAD
-=======
 from dff.script.core.message import DataAttachment
->>>>>>> 15935594
 from tests.test_utils import get_path_from_tests_to_current_dir
 
 if telegram_available:
@@ -23,9 +20,7 @@
     "tutorial_module_name",
     ["1_basic", "2_attachments", "3_advanced"],
 )
-<<<<<<< HEAD
-def test_tutorials_memory(tutorial_module_name: str, monkeypatch):
-=======
+
 def test_tutorials(tutorial_module_name: str, monkeypatch):
     def patched_data_attachment_eq(self: DataAttachment, other: DataAttachment):
         first_copy = self.model_copy()
@@ -38,7 +33,6 @@
 
     monkeypatch.setattr(DataAttachment, "__eq__", patched_data_attachment_eq)
 
->>>>>>> 15935594
     monkeypatch.setenv("TG_BOT_TOKEN", "token")
     happy_path_data = loads(happy_paths_file.read_text())[tutorial_module_name]
     happy_path_steps = cast_dict_to_happy_step(happy_path_data)
