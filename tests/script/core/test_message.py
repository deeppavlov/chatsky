from os import urandom
from pathlib import Path
from random import randint
from shutil import rmtree
from typing import Hashable, Optional, TextIO
from urllib.request import urlopen

import pytest
from pydantic import ValidationError, HttpUrl, FilePath

from dff.messengers.common.interface import MessengerInterfaceWithAttachments
from dff.messengers.console import CLIMessengerInterface
from dff.script.core.message import (
    Animation,
    Audio,
    CallbackQuery,
    Contact,
    Document,
    Image,
    Invoice,
    Location,
    DataAttachment,
    Message,
    Poll,
    PollOption,
    Sticker,
    Video,
)

EXAMPLE_SOURCE = "https://github.com/deeppavlov/dialog_flow_framework/wiki/example_attachments"


class UnserializableObject:
    def __init__(self, number: int, string: bytes) -> None:
        self.number = number
        self.bytes = string

    def __eq__(self, value: object) -> bool:
        if isinstance(value, UnserializableObject):
            return self.number == value.number and self.bytes == value.bytes
        else:
            return False


class DFFCLIMessengerInterface(CLIMessengerInterface, MessengerInterfaceWithAttachments):
    supported_response_attachment_types = {Document}

    def __init__(self, attachments_directory: Optional[Path] = None):
        MessengerInterfaceWithAttachments.__init__(self, attachments_directory)
        self._ctx_id: Optional[Hashable] = None
        self._intro: Optional[str] = None
        self._prompt_request: str = "request: "
        self._prompt_response: str = "response: "
        self._descriptor: Optional[TextIO] = None

<<<<<<< HEAD
    async def populate_attachment(self, attachment: DataAttachment) -> bytes:
        if attachment.id is not None:
            with urlopen(f"{EXAMPLE_SOURCE}/{attachment.id}") as url:
                return url.read()
        else:
            raise ValueError(f"For attachment {attachment} id is not defined!")
=======
    async def get_attachment_bytes(self, attachment: str) -> bytes:
        with urlopen(f"{EXAMPLE_SOURCE}/{attachment}") as url:
            return url.read()
>>>>>>> 15935594


class TestMessage:
    @pytest.fixture
    def random_original_message(self) -> UnserializableObject:
        return UnserializableObject(randint(0, 256), urandom(32))

    def clear_and_create_dir(self, dir: Path) -> Path:
        rmtree(dir, ignore_errors=True)
        dir.mkdir()
        return dir

<<<<<<< HEAD
    def test_location(self):
        loc1 = Location(longitude=-0.1, latitude=-0.1)
        loc2 = Location(longitude=-0.09999, latitude=-0.09998)
        loc3 = Location(longitude=-0.10002, latitude=-0.10001)

        assert loc1 == loc2
        assert loc3 == loc1
        assert loc2 != loc3

        assert loc1 != 1

    @pytest.mark.parametrize(
        "attachment1,attachment2,equal",
        [
            (
                DataAttachment(source="https://github.com/mathiasbynens/small/raw/master/pdf.pdf", title="Title"),
                DataAttachment(source="https://github.com/mathiasbynens/small/raw/master/pdf.pdf", title="Title"),
                True,
            ),
            (
                DataAttachment(source="https://github.com/mathiasbynens/small/raw/master/pdf.pdf", title="File"),
                DataAttachment(
                    source="https://raw.githubusercontent.com/mathiasbynens/small/master/pdf.pdf", title="File"
                ),
                False,
            ),
            (
                DataAttachment(source="https://github.com/mathiasbynens/small/raw/master/pdf.pdf", title="1"),
                DataAttachment(source="https://github.com/mathiasbynens/small/raw/master/pdf.pdf", title="2"),
                False,
            ),
            (
                DataAttachment(source=__file__, title="File"),
                DataAttachment(source=__file__, title="File"),
                True,
            ),
            (
                DataAttachment(source=__file__, title="1"),
                DataAttachment(source=__file__, title="2"),
                False,
            ),
            (
                DataAttachment(id="1", title="File"),
                DataAttachment(id="2", title="File"),
                False,
            ),
        ],
    )
    def test_attachment_equal(self, attachment1: DataAttachment, attachment2: DataAttachment, equal: bool):
        assert (attachment1 == attachment2) == equal

=======
>>>>>>> 15935594
    @pytest.mark.parametrize(
        "attachment",
        [
            CallbackQuery(query_string="some_callback_query_data"),
            Location(longitude=53.055955, latitude=102.891407),
            Contact(phone_number="8-900-555-35-35", first_name="Hope", last_name="Credit"),
            Invoice(title="Payment", description="No comment", currency="USD", amount=300),
            Poll(question="Which?", options=[PollOption(text="1", votes=2), PollOption(text="2", votes=5)]),
            Audio(source="https://example.com/some_audio.mp3"),
            Video(source="https://example.com/some_video.mp4"),
            Animation(source="https://example.com/some_animation.gif"),
            Image(source="https://example.com/some_image.png"),
            Sticker(id="some_sticker_identifier"),
            Document(source="https://example.com/some_document.pdf"),
        ],
    )
    def test_attachment_serialize(self, attachment: DataAttachment):
        message = Message(attachments=[attachment])
        serialized = message.model_dump_json()
        validated = Message.model_validate_json(serialized)
        assert message == validated

    def test_field_serializable(self, random_original_message: UnserializableObject):
        message = Message(text="sample message")
        message.misc = {"answer": 42, "unserializable": random_original_message}
        message.original_message = random_original_message
        message.some_extra_field = random_original_message
        message.other_extra_field = {"unserializable": random_original_message}
        serialized = message.model_dump_json()
        validated = Message.model_validate_json(serialized)
        assert message == validated

    @pytest.mark.asyncio
    async def test_getting_attachment_bytes(self, tmp_path):
        local_path = self.clear_and_create_dir(tmp_path / "local")

        local_document = local_path / "pre-saved-document.pdf"
        cli_iface = DFFCLIMessengerInterface(self.clear_and_create_dir(tmp_path / "cache"))

        document_name = "deeppavlov-article.pdf"
        remote_document_url = f"{EXAMPLE_SOURCE}/{document_name}"
        with urlopen(remote_document_url) as url:
            document_bytes = url.read()
            local_document.write_bytes(document_bytes)

<<<<<<< HEAD
        remote_document_att = Document(source=HttpUrl(remote_document_url))
        local_document_att = Document(source=FilePath(local_document))
=======
        remote_document_att = Document(source=str(remote_document_url))
        local_document_att = Document(source=str(local_document))
>>>>>>> 15935594
        iface_document_att = Document(id=document_name)

        for document in (remote_document_att, local_document_att, iface_document_att):
            read_bytes = await document.get_bytes(cli_iface)
            assert document_bytes == read_bytes
            if not isinstance(document.source, Path):
                assert document.cached_filename is not None
                cached_bytes = document.cached_filename.read_bytes()
                assert document_bytes == cached_bytes

    def test_missing_error(self):
        with pytest.raises(ValidationError) as e:
            _ = DataAttachment(source=HttpUrl("http://google.com"), id="123")
        assert e

        with pytest.raises(ValidationError) as e:
            _ = DataAttachment(source=FilePath("/etc/missing_file"))
        assert e<|MERGE_RESOLUTION|>--- conflicted
+++ resolved
@@ -53,18 +53,9 @@
         self._prompt_response: str = "response: "
         self._descriptor: Optional[TextIO] = None
 
-<<<<<<< HEAD
-    async def populate_attachment(self, attachment: DataAttachment) -> bytes:
-        if attachment.id is not None:
-            with urlopen(f"{EXAMPLE_SOURCE}/{attachment.id}") as url:
-                return url.read()
-        else:
-            raise ValueError(f"For attachment {attachment} id is not defined!")
-=======
     async def get_attachment_bytes(self, attachment: str) -> bytes:
         with urlopen(f"{EXAMPLE_SOURCE}/{attachment}") as url:
             return url.read()
->>>>>>> 15935594
 
 
 class TestMessage:
@@ -77,60 +68,6 @@
         dir.mkdir()
         return dir
 
-<<<<<<< HEAD
-    def test_location(self):
-        loc1 = Location(longitude=-0.1, latitude=-0.1)
-        loc2 = Location(longitude=-0.09999, latitude=-0.09998)
-        loc3 = Location(longitude=-0.10002, latitude=-0.10001)
-
-        assert loc1 == loc2
-        assert loc3 == loc1
-        assert loc2 != loc3
-
-        assert loc1 != 1
-
-    @pytest.mark.parametrize(
-        "attachment1,attachment2,equal",
-        [
-            (
-                DataAttachment(source="https://github.com/mathiasbynens/small/raw/master/pdf.pdf", title="Title"),
-                DataAttachment(source="https://github.com/mathiasbynens/small/raw/master/pdf.pdf", title="Title"),
-                True,
-            ),
-            (
-                DataAttachment(source="https://github.com/mathiasbynens/small/raw/master/pdf.pdf", title="File"),
-                DataAttachment(
-                    source="https://raw.githubusercontent.com/mathiasbynens/small/master/pdf.pdf", title="File"
-                ),
-                False,
-            ),
-            (
-                DataAttachment(source="https://github.com/mathiasbynens/small/raw/master/pdf.pdf", title="1"),
-                DataAttachment(source="https://github.com/mathiasbynens/small/raw/master/pdf.pdf", title="2"),
-                False,
-            ),
-            (
-                DataAttachment(source=__file__, title="File"),
-                DataAttachment(source=__file__, title="File"),
-                True,
-            ),
-            (
-                DataAttachment(source=__file__, title="1"),
-                DataAttachment(source=__file__, title="2"),
-                False,
-            ),
-            (
-                DataAttachment(id="1", title="File"),
-                DataAttachment(id="2", title="File"),
-                False,
-            ),
-        ],
-    )
-    def test_attachment_equal(self, attachment1: DataAttachment, attachment2: DataAttachment, equal: bool):
-        assert (attachment1 == attachment2) == equal
-
-=======
->>>>>>> 15935594
     @pytest.mark.parametrize(
         "attachment",
         [
@@ -176,13 +113,8 @@
             document_bytes = url.read()
             local_document.write_bytes(document_bytes)
 
-<<<<<<< HEAD
-        remote_document_att = Document(source=HttpUrl(remote_document_url))
-        local_document_att = Document(source=FilePath(local_document))
-=======
         remote_document_att = Document(source=str(remote_document_url))
         local_document_att = Document(source=str(local_document))
->>>>>>> 15935594
         iface_document_att = Document(id=document_name)
 
         for document in (remote_document_att, local_document_att, iface_document_att):
