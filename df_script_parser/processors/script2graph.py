"""This module contains functions for converting a script to a :py:mod:`.networkx`
"""
import typing as tp
from copy import copy

import networkx as nx  # type: ignore

from df_script_parser.utils.code_wrappers import StringTag, Python, String
from df_script_parser.utils.namespaces import Call
from df_script_parser.utils.validators import keywords_dict
from df_script_parser.utils.exceptions import ScriptValidationError


def script2graph(
<<<<<<< HEAD
        traversed_path: tp.List[StringTag],
        final_value: tp.Union[StringTag, Call],
        paths: tp.List[tp.List[str]],
        graph: nx.MultiDiGraph,
        resolve_name: tp.Callable, # TODO: unused
):
    def get_destination(label: Python): # TODO: move outside of script2graph
        resolved_value = label.metadata.get("resolved_value")
        if resolved_value is None:
            raise RuntimeError(f"Resolved value is none: {label.__dict__}")
        if isinstance(resolved_value, Python):
            parsed_value = resolved_value.metadata.get("parsed_value")
            if parsed_value is None:
                raise RuntimeError(f"Parsed value is none: {label.__dict__}")
            if isinstance(parsed_value, tuple):
                if isinstance(parsed_value[0], String) and isinstance(parsed_value[1], String):
                    return parsed_value[0].display_value, parsed_value[1].display_value
        return None # TODO: useless

    if len(traversed_path) == 0:
        raise ScriptValidationError(
            f"traversed_path is empty: {traversed_path, final_value, paths}"
        )
    # TODO: use one function twice instead reusing `graph.add_node` `get_destination`, `graph.add_edge` twice
    if traversed_path[0] in keywords_dict["GLOBAL"]: # TODO: will "GLOBAL" key be always into keywords_dict?
        graph.add_node("GLOBAL", ref=copy(paths[1])) # TODO: need more other flags like a fallback, global, etc.
=======
    traversed_path: tp.List[StringTag],
    final_value: tp.Union[StringTag, Call],
    paths: tp.List[tp.List[str]],
    graph: nx.MultiDiGraph,
    resolve_name: tp.Callable,
):
    def get_destination(label: StringTag):
        if isinstance(label, Python):
            resolved_value = label.metadata.get("resolved_value")
            if resolved_value is None:
                raise RuntimeError(f"Resolved value is none: {label.__dict__}")
            if isinstance(resolved_value, Python):
                parsed_value = resolved_value.metadata.get("parsed_value")
                if parsed_value is None:
                    raise RuntimeError(f"Parsed value is none: {label.__dict__}")
                if isinstance(parsed_value, tuple):
                    if isinstance(parsed_value[0], String) and isinstance(parsed_value[1], String):
                        return parsed_value[0].display_value, parsed_value[1].display_value
        return None

    if len(traversed_path) == 0:
        raise ScriptValidationError(f"traversed_path is empty: {traversed_path, final_value, paths}")
    if traversed_path[0] in keywords_dict["GLOBAL"]:
        graph.add_node("GLOBAL", ref=copy(paths[1]))
>>>>>>> e4f3727a
        if traversed_path[1] in keywords_dict["TRANSITIONS"]:
            dst = get_destination(traversed_path[2])
            graph.add_edge(
                "GLOBAL",
                dst or "NONE", # TODO: Xmm, I think id of node can be nill/None , can we check it?
                label_ref=copy(paths[2]),
                label=traversed_path[2].display_value,
                cnd_ref=copy(paths[3]),
            )
    else:
        graph.add_node((traversed_path[0].absolute_value, traversed_path[1].absolute_value), ref=copy(paths[2]))
        if traversed_path[2] in keywords_dict["TRANSITIONS"]:
            dst = get_destination(traversed_path[3])
            graph.add_edge(
                (traversed_path[0].absolute_value, traversed_path[1].absolute_value),
                dst or "NONE",
                label_ref=copy(paths[3]),
                label=traversed_path[3].display_value,
<<<<<<< HEAD
                cnd_ref=copy(paths[4]) # TODO: use full name`condition_ref`
                # TODO: add `condition`
=======
                cnd_ref=copy(paths[4]),
>>>>>>> e4f3727a
            )<|MERGE_RESOLUTION|>--- conflicted
+++ resolved
@@ -12,41 +12,13 @@
 
 
 def script2graph(
-<<<<<<< HEAD
-        traversed_path: tp.List[StringTag],
-        final_value: tp.Union[StringTag, Call],
-        paths: tp.List[tp.List[str]],
-        graph: nx.MultiDiGraph,
-        resolve_name: tp.Callable, # TODO: unused
-):
-    def get_destination(label: Python): # TODO: move outside of script2graph
-        resolved_value = label.metadata.get("resolved_value")
-        if resolved_value is None:
-            raise RuntimeError(f"Resolved value is none: {label.__dict__}")
-        if isinstance(resolved_value, Python):
-            parsed_value = resolved_value.metadata.get("parsed_value")
-            if parsed_value is None:
-                raise RuntimeError(f"Parsed value is none: {label.__dict__}")
-            if isinstance(parsed_value, tuple):
-                if isinstance(parsed_value[0], String) and isinstance(parsed_value[1], String):
-                    return parsed_value[0].display_value, parsed_value[1].display_value
-        return None # TODO: useless
-
-    if len(traversed_path) == 0:
-        raise ScriptValidationError(
-            f"traversed_path is empty: {traversed_path, final_value, paths}"
-        )
-    # TODO: use one function twice instead reusing `graph.add_node` `get_destination`, `graph.add_edge` twice
-    if traversed_path[0] in keywords_dict["GLOBAL"]: # TODO: will "GLOBAL" key be always into keywords_dict?
-        graph.add_node("GLOBAL", ref=copy(paths[1])) # TODO: need more other flags like a fallback, global, etc.
-=======
     traversed_path: tp.List[StringTag],
     final_value: tp.Union[StringTag, Call],
     paths: tp.List[tp.List[str]],
     graph: nx.MultiDiGraph,
-    resolve_name: tp.Callable,
+    resolve_name: tp.Callable, # TODO: unused
 ):
-    def get_destination(label: StringTag):
+    def get_destination(label: StringTag): # TODO: move outside of script2graph
         if isinstance(label, Python):
             resolved_value = label.metadata.get("resolved_value")
             if resolved_value is None:
@@ -58,13 +30,14 @@
                 if isinstance(parsed_value, tuple):
                     if isinstance(parsed_value[0], String) and isinstance(parsed_value[1], String):
                         return parsed_value[0].display_value, parsed_value[1].display_value
-        return None
+        return None # TODO: useless
 
     if len(traversed_path) == 0:
         raise ScriptValidationError(f"traversed_path is empty: {traversed_path, final_value, paths}")
-    if traversed_path[0] in keywords_dict["GLOBAL"]:
-        graph.add_node("GLOBAL", ref=copy(paths[1]))
->>>>>>> e4f3727a
+
+    # TODO: use one function twice instead reusing `graph.add_node` `get_destination`, `graph.add_edge` twice
+    if traversed_path[0] in keywords_dict["GLOBAL"]: # TODO: will "GLOBAL" key be always into keywords_dict?
+        graph.add_node("GLOBAL", ref=copy(paths[1])) # TODO: need more other flags like a fallback, global, etc.
         if traversed_path[1] in keywords_dict["TRANSITIONS"]:
             dst = get_destination(traversed_path[2])
             graph.add_edge(
@@ -83,10 +56,6 @@
                 dst or "NONE",
                 label_ref=copy(paths[3]),
                 label=traversed_path[3].display_value,
-<<<<<<< HEAD
                 cnd_ref=copy(paths[4]) # TODO: use full name`condition_ref`
                 # TODO: add `condition`
-=======
-                cnd_ref=copy(paths[4]),
->>>>>>> e4f3727a
             )