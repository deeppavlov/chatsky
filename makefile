--- conflicted
+++ resolved
@@ -87,16 +87,6 @@
 	bump2version --current-version $(CURRENT_VERSION) major $(VERSIONING_FILES)
 .PHONY: version_major
 
-clean_docs:
-	rm -rf docs/build
-	rm -rf docs/examples
-	rm -rf docs/source/apiref
-	rm -rf docs/source/examples
-<<<<<<< HEAD
-.PHONY: clean
-=======
-.PHONY: clean_docs
->>>>>>> a0a87c96
 
 clean: clean_docs
 	rm -rf $(VENV_PATH)
