--- conflicted
+++ resolved
@@ -5,7 +5,7 @@
 PYTHON = python3
 VENV_PATH = venv
 VERSIONING_FILES = setup.py makefile docs/source/conf.py dff/__init__.py
-CURRENT_VERSION = 0.6.1
+CURRENT_VERSION = 0.6.2
 TEST_COVERAGE_THRESHOLD=95
 TEST_ALLOW_SKIP=all  # for more info, see tests/conftest.py
 
@@ -50,11 +50,7 @@
 .PHONY: lint
 
 docker_up:
-<<<<<<< HEAD
 	docker-compose --profile context_storage --profile stats up -d --build
-=======
-	docker-compose --profile context_storage --profile stats up -d
->>>>>>> 3e37ae3c
 .PHONY: docker_up
 
 wait_db: docker_up
