[tool.poetry]
name = "chatsky"
<<<<<<< HEAD
version = "0.6.4.dev0"
=======
version = "1.0.0rc1"
>>>>>>> d4289081
description = "Chatsky is a free and open-source software stack for creating chatbots, released under the terms of Apache License 2.0."
license = "Apache-2.0"
authors = [
    "Denis Kuznetsov <kuznetsov.den.p@gmail.com>",
    "Roman Zlobin <RLKRo@proton.me>",
    "Aleksandr Sergeev <shveitsar215@gmail.com>",
    "Daniil Ignatiev <ruthenian8@gmail.com>",
]

readme = "README.md"
homepage = "https://github.com/deeppavlov/chatsky"
documentation = "https://deeppavlov.github.io/chatsky/"
keywords = ["chatbots"]
classifiers = [
    "Development Status :: 5 - Production/Stable",
    "Intended Audience :: Developers",
    "Topic :: Software Development :: Build Tools",
    "License :: OSI Approved :: Apache Software License",
    "Operating System :: OS Independent",
    "Programming Language :: Python :: 3",
    "Programming Language :: Python :: 3.8",
    "Programming Language :: Python :: 3.9",
    "Programming Language :: Python :: 3.10",
    "Programming Language :: Python :: 3.11",
    "Programming Language :: Python :: 3 :: Only",
]



include = [
    { path = "CONTRIBUTING.md" },
    { path = "chatsky/" },
]
exclude = [
    { path = "tests" },
    { path = "scripts" },
]



[tool.poetry.urls]
"Project Template" = "https://github.com/deeppavlov/chatsky-template"



[tool.poetry.dependencies]
python = "^3.8.1,!=3.9.7"  # `streamlit` package does not support python 3.9.7, `flake8` package does not support python 3.8.0
pydantic = ">=2.0"  # `pydantic` version more than 2 required
nest-asyncio = "*"
typing-extensions = "*"
eval_type_backport = "*"
wrapt = "*"
colorama = "*"
ydb = { version = "*", optional = true }
six = { version = "*", optional = true }
tqdm = { version = "*", optional = true }
motor = { version = "*", optional = true }
redis = { version = "*", optional = true }
pandas = { version = "*", optional = true }
altair = { version = "*", optional = true }
asyncmy = { version = "*", optional = true }
asyncpg = { version = "*", optional = true }
pympler = { version = "*", optional = true }
aiofiles = { version = "*", optional = true }
humanize = { version = "*", optional = true }
aiosqlite = { version = "*", optional = true }
omegaconf = { version = "*", optional = true }
cryptography = { version = "*", optional = true }
requests = { version = "*", optional = true }
python-telegram-bot = { version = "~=21.3", extras = ["all"], optional = true }
opentelemetry-instrumentation = { version = "*", optional = true }
sqlalchemy = { version = "*", extras = ["asyncio"], optional = true }
opentelemetry-exporter-otlp = { version = ">=1.20.0", optional = true }  # log body serialization is required
<<<<<<< HEAD
pyyaml = "*"
fastapi = {version = "*", optional = true}
uvicorn = {version = "*", optional = true}
=======
pyyaml = { version = "*", optional = true }
>>>>>>> d4289081

[tool.poetry.extras]
json = ["aiofiles"]
pickle = ["aiofiles"]
sqlite = ["sqlalchemy", "aiosqlite"]
redis = ["redis"]
mongodb = ["motor"]
mysql = ["sqlalchemy", "asyncmy", "cryptography"]
postgresql = ["sqlalchemy", "asyncpg"]
ydb = ["ydb", "six"]
telegram = ["python-telegram-bot"]
stats = ["opentelemetry-exporter-otlp", "opentelemetry-instrumentation", "requests", "tqdm", "omegaconf"]
benchmark = ["pympler", "humanize", "pandas", "altair", "tqdm"]
<<<<<<< HEAD
web-api = ["fastapi", "uvicorn"]
=======
yaml = ["pyyaml"]
>>>>>>> d4289081


[tool.poetry.group.lint]
optional = true

[tool.poetry.group.lint.dependencies]
flake8 = "*"
isort = "*"
black = "*"
mypy = "*"


[tool.poetry.group.test]
optional = true

[tool.poetry.group.test.dependencies]
requests = "*"
idna = "*"
pytest = "*"
pytest-cov = "*"
coverage = { version = "!=7.3.3", extras = ["toml"] }
# Coverage 7.3.3 breaks pragma: no cover -- https://github.com/nedbat/coveragepy/issues/1713
pytest-asyncio = "*"
pytest-virtualenv = "*"
sniffio = "*"
h11 = "*"
aiochclient = "*"
httpx = "*"
sqlparse = "*"
jsonschema = "*"


[tool.poetry.group.devel]
optional = false

[tool.poetry.group.devel.dependencies]
urllib3 = "<2.0"  # ensure chatsky doesn't update urllib which breaks poetry
python-on-whales = "*"
python-dotenv = "*"
poethepoet = { version = "*", extras = ["poetry_plugin"] }


[tool.poetry.group.tutorials]
optional = true

[tool.poetry.group.tutorials.dependencies]
flask = { version = "*", extras = ["async"] }
psutil = "*"
telethon = "*"
fastapi = "*"
uvicorn = "*"
websockets = "*"
locust = "*"
streamlit = "*"
streamlit-chat = "*"


[tool.poetry.group.docs]
optional = true

[tool.poetry.group.docs.dependencies]
sphinx = "*"
nbsphinx = "*"
sphinx-favicon = "*"
sphinx-gallery = "*"
sphinx-copybutton = "*"
sphinxcontrib-katex = "*"
pydata-sphinx-theme = "*"
sphinxcontrib-apidoc = "*"
sphinxcontrib-httpdomain = "*"
sphinx-autodoc-typehints = "*"
jupytext = "*"
jupyter = "*"



[tool.poetry.scripts]
"chatsky.stats" = { callable = "chatsky.stats.__main__:main", extras = ["stats"] }



[tool.poe]
default_task_type = "script"

[tool.poe.tasks]
info = "scripts.misc:info"
flake = "scripts.codestyle:_run_flake"
black = "scripts.codestyle:_run_black(modify=False)"
lint.sequence = ["flake", "black"]
lint.ignore_fail = "return_non_zero"
format = "scripts.codestyle:_run_black(modify=True)"
clean_docs = "scripts.clean:clean_docs"
clean = "scripts.clean:clean"
quick_test = "scripts.test:quick_test"
quick_test_coverage = "scripts.test:quick_test_coverage"
test_no_cov = "scripts.test:test_no_cov"
test_no_deps = "scripts.test:test_no_deps"
test_all = "scripts.test:test_all"
docs = "scripts.doc:docs"



[build-system]
requires = ["poetry-core>=1.0.0"]
build-backend = "poetry.core.masonry.api"



[tool.isort]
profile = "black"



[tool.pytest.ini_options]
addopts = "--strict-markers"
markers = [
    "docker: marks tests as requiring docker containers to work",
    "slow: marks tests as slow (taking more than a minute to complete)",
    "no_coverage: tests that either cannot run inside the `coverage` workflow or do not affect coverage stats",
    "all: reserved by allow-skip",
    "none: reserved by allow-skip",
]
asyncio_mode = "auto"


[tool.coverage.run]
concurrency = [
    "thread",
    "greenlet",
    ]


[tool.coverage.report]
# Regexes for lines to exclude from consideration
exclude_also = [
    "if TYPE_CHECKING:",
    "raise NotImplementedError",
    ]<|MERGE_RESOLUTION|>--- conflicted
+++ resolved
@@ -1,10 +1,6 @@
 [tool.poetry]
 name = "chatsky"
-<<<<<<< HEAD
-version = "0.6.4.dev0"
-=======
 version = "1.0.0rc1"
->>>>>>> d4289081
 description = "Chatsky is a free and open-source software stack for creating chatbots, released under the terms of Apache License 2.0."
 license = "Apache-2.0"
 authors = [
@@ -78,13 +74,9 @@
 opentelemetry-instrumentation = { version = "*", optional = true }
 sqlalchemy = { version = "*", extras = ["asyncio"], optional = true }
 opentelemetry-exporter-otlp = { version = ">=1.20.0", optional = true }  # log body serialization is required
-<<<<<<< HEAD
-pyyaml = "*"
-fastapi = {version = "*", optional = true}
-uvicorn = {version = "*", optional = true}
-=======
 pyyaml = { version = "*", optional = true }
->>>>>>> d4289081
+fastapi = { version = "*", optional = true }
+uvicorn = { version = "*", optional = true }
 
 [tool.poetry.extras]
 json = ["aiofiles"]
@@ -98,11 +90,8 @@
 telegram = ["python-telegram-bot"]
 stats = ["opentelemetry-exporter-otlp", "opentelemetry-instrumentation", "requests", "tqdm", "omegaconf"]
 benchmark = ["pympler", "humanize", "pandas", "altair", "tqdm"]
-<<<<<<< HEAD
+yaml = ["pyyaml"]
 web-api = ["fastapi", "uvicorn"]
-=======
-yaml = ["pyyaml"]
->>>>>>> d4289081
 
 
 [tool.poetry.group.lint]
