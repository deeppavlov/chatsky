--- conflicted
+++ resolved
@@ -174,57 +174,5 @@
 
 
 def setup(_):
-<<<<<<< HEAD
     from setup import setup
-    setup()
-=======
-    link_misc_files(
-        [
-            "utils/db_benchmark/benchmark_schema.json",
-            "utils/db_benchmark/benchmark_streamlit.py",
-        ]
-    )
-    generate_tutorial_links_for_notebook_creation(
-        [
-            ("tutorials.context_storages", "Context Storages"),
-            (
-                "tutorials.messengers",
-                "Interfaces",
-                [
-                    ("telegram", "Telegram"),
-                    ("web_api_interface", "Web API"),
-                ],
-            ),
-            ("tutorials.service", "Service"),
-            (
-                "tutorials.script",
-                "Script",
-                [
-                    ("core", "Core"),
-                    ("responses", "Responses"),
-                ],
-            ),
-            ("tutorials.llm", "LLM Integration"),
-            ("tutorials.slots", "Slots"),
-            ("tutorials.stats", "Stats"),
-        ]
-    )
-    regenerate_apiref(
-        [
-            ("chatsky.core.service", "Core.Service"),
-            ("chatsky.core", "Core"),
-            ("chatsky.conditions", "Conditions"),
-            ("chatsky.destinations", "Destinations"),
-            ("chatsky.responses", "Responses"),
-            ("chatsky.processing", "Processing"),
-            ("chatsky.context_storages", "Context Storages"),
-            ("chatsky.messengers", "Messenger Interfaces"),
-            ("chatsky.llm", "LLM Integration"),
-            ("chatsky.slots", "Slots"),
-            ("chatsky.stats", "Stats"),
-            ("chatsky.utils.testing", "Testing Utils"),
-            ("chatsky.utils.db_benchmark", "DB Benchmark"),
-            ("chatsky.utils.devel", "Development Utils"),
-        ]
-    )
->>>>>>> 11e9817a
+    setup()