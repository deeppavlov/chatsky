--- conflicted
+++ resolved
@@ -195,12 +195,9 @@
             ("chatsky.processing", "Processing"),
             ("chatsky.context_storages", "Context Storages"),
             ("chatsky.messengers", "Messenger Interfaces"),
-<<<<<<< HEAD
             ("chatsky.pipeline", "Pipeline"),
             ("chatsky.script", "Script"),
             ("chatsky.llm", "LLM Integration"),
-=======
->>>>>>> d4289081
             ("chatsky.slots", "Slots"),
             ("chatsky.stats", "Stats"),
             ("chatsky.utils.testing", "Testing Utils"),
