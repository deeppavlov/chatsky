Getting started
---------------

Installation
~~~~~~~~~~~~

DFF can be easily installed on your system using the ``pip`` package manager:

.. code-block:: console
   
   pip install dff

This framework is compatible with Python 3.8 and newer versions.

The above command will set the minimum dependencies to start working with DFF. 
The installation process allows the user to choose from different packages based on their dependencies, which are:

.. code-block:: console

<<<<<<< HEAD
   pip install dff  # minimal dependencies (by default)
=======
>>>>>>> 16aa9ae6
   pip install dff[json]  # dependencies for using JSON
   pip install dff[pickle] # dependencies for using Pickle
   pip install dff[redis]  # dependencies for using Redis
   pip install dff[mongodb]  # dependencies for using MongoDB
   pip install dff[mysql]  # dependencies for using MySQL
   pip install dff[postgresql]  # dependencies for using PostgreSQL
   pip install dff[sqlite]  # dependencies for using SQLite
   pip install dff[ydb]  # dependencies for using Yandex Database
   pip install dff[telegram]  # dependencies for using Telegram
   pip install dff[benchmark]  # dependencies for benchmarking

For example, if you are going to use one of the database backends,
you can specify the corresponding requirements yourself.

Additionally, you also have the option to download the source code directly from the
`GitHub <https://github.com/deeppavlov/dialog_flow_framework>`_ repository using the commands:

.. code-block:: console

   git clone https://github.com/deeppavlov/dialog_flow_framework.git
   cd dialog_flow_framework

Once you are in the directory, you can run the command ``make venv`` to set up all the necessary requirements for the library.
If you need to update the requirements, use the command ``make clean`` to remove `venv` first.

Key concepts
~~~~~~~~~~~~

DFF is a powerful tool for creating conversational services.
It allows developers to easily write and manage dialog systems by defining a special
dialog graph that describes the behavior of the service.
DFF offers a specialized language (DSL) for quickly writing dialog graphs,
making it easy for developers to create chatbots for a wide
range of applications, such as social networks, call centers, websites, personal assistants, etc.

DFF has several important concepts:

**Script**: First of all, to create a dialog agent it is necessary
to create a dialog :py:class:`~dff.script.core.script.Script`.
A dialog `script` is a dictionary, where keys correspond to different `flows`.
A script can contain multiple scripts, which are flows too, what is needed in order to divide
a dialog into sub-dialogs and process them separately.

**Flow**: As mentioned above, the dialog is divided into flows.
Each flow represent a sub-dialog corresponding to the discussion of a particular topic.
Each flow is also a dictionary, where the keys are the `nodes`.

**Node**: A `node` is the smallest unit of a dialog flow, and it contains the bot's response
to a user's input as well as a `condition` that determines
the `transition` to another node, whether it's within the current or another flow.

**Keywords**: DFF uses several special `keywords`. These keywords are the keys in the dictionaries inside the script.
The most important for using the framework are `RESPONSE` and `TRANSITIONS` keywords.
The first one corresponds to the response that the bot will send to the user from the current node.
The second corresponds to the transition conditions from the current node to other nodes.<|MERGE_RESOLUTION|>--- conflicted
+++ resolved
@@ -17,10 +17,6 @@
 
 .. code-block:: console
 
-<<<<<<< HEAD
-   pip install dff  # minimal dependencies (by default)
-=======
->>>>>>> 16aa9ae6
    pip install dff[json]  # dependencies for using JSON
    pip install dff[pickle] # dependencies for using Pickle
    pip install dff[redis]  # dependencies for using Redis
