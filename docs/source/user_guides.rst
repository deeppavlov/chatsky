--- conflicted
+++ resolved
@@ -9,7 +9,6 @@
 setting transitions and conditions, using ``Context`` object in order to receive information
 about current script execution.
 
-<<<<<<< HEAD
 :doc:`Superset guide <./user_guides/superset_guide>`
 ~~~~~~~~~~~~~~~~~~~~~~~~~~~~~~~~~~~~~~~~~~~~~~~~~~~~~
 
@@ -17,10 +16,10 @@
 for exploring the telemetry data collected from your conversational services.
 We show how to plug in the telemetry collection and configure the pre-built
 Superset dashboard shipped with DFF.
-=======
+
 
 .. toctree::
    :hidden:
 
    user_guides/basic_conceptions
->>>>>>> 34ef66e7
+   user_guides/superset_guide