--- conflicted
+++ resolved
@@ -23,21 +23,19 @@
 We show how to plug in the telemetry collection and configure the pre-built
 Superset dashboard shipped with DFF.
 
-<<<<<<< HEAD
+:doc:`Optimization guide <./user_guides/optimization_guide>`
+~~~~~~~~~~~~~~~~~~~~~~~~~~~~~~~~~~~~~~~~~~~~~~~~~~~~~~~~~~~~
+
+The ``optimization guide`` demonstrates various tools provided by the library
+that you can use to profile your conversational service,
+and to locate and remove performance bottlenecks.
+
 :doc:`Advanced features guide <./user_guides/advanced_features>`
 ~~~~~~~~~~~~~~~~~~~~~~~~~~~~~~~~~~~~~~~~~~~~~~~~~~~~~~~~~~~~~~~~
 
 ``Best practices guide`` demonstrates the best practices of development with the DFF library.
 Not strictly necessary for starter projects, these practices come into play when
 scaling the project up or improving performance is desired.
-=======
-:doc:`Optimization guide <./user_guides/optimization_guide>`
-~~~~~~~~~~~~~~~~~~~~~~~~~~~~~~~~~~~~~~~~~~~~~~~~~~~~~~~~~~~~
-
-The ``optimization guide`` demonstrates various tools provided by the library
-that you can use to profile your conversational service,
-and to locate and remove performance bottlenecks.
->>>>>>> 16aa9ae6
 
 .. toctree::
    :hidden:
@@ -45,8 +43,5 @@
    user_guides/basic_conceptions
    user_guides/context_guide
    user_guides/superset_guide
-<<<<<<< HEAD
-   user_guides/advanced_features
-=======
    user_guides/optimization_guide
->>>>>>> 16aa9ae6
+   user_guides/advanced_features