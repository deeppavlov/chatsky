Development
-----------

<<<<<<< HEAD
`Release notes <https://deeppavlov.github.io/dialog_flow_framework/development.html>`_
contain information about the latest releases of DFF, including new features, improvements, and bug fixes.

`Project roadmap <https://deeppavlov.github.io/dialog_flow_framework/development.html>`_
outlines the future development plans for DFF, including new features and enhancements
that are planned for upcoming releases.

`Contribution rules <https://github.com/deeppavlov/dialog_flow_framework/blob/dev/CONTRIBUTING.md>`_  provide
guidelines and rules for contributing to the Dialog Flow Framework project. It includes information on
how to contribute code to the project, manage your workflow, use tests, and so on.
=======
Project roadmap
~~~~~~~~~~~~~~~

Work in progress...

Release notes
~~~~~~~~~~~~~

.. include:: release_notes.rst
>>>>>>> 0fc89c98
<|MERGE_RESOLUTION|>--- conflicted
+++ resolved
@@ -1,25 +1,24 @@
 Development
 -----------
 
-<<<<<<< HEAD
-`Release notes <https://deeppavlov.github.io/dialog_flow_framework/development.html>`_
-contain information about the latest releases of DFF, including new features, improvements, and bug fixes.
+Contribution
+~~~~~~~~~~~~~~~
+
+`Contribution rules <https://github.com/deeppavlov/dialog_flow_framework/blob/dev/CONTRIBUTING.md>`_  provide
+guidelines and rules for contributing to the Dialog Flow Framework project. It includes information on
+how to contribute code to the project, manage your workflow, use tests, and so on.
+
+Project roadmap
+~~~~~~~~~~~~~~~
 
 `Project roadmap <https://deeppavlov.github.io/dialog_flow_framework/development.html>`_
 outlines the future development plans for DFF, including new features and enhancements
 that are planned for upcoming releases.
 
-`Contribution rules <https://github.com/deeppavlov/dialog_flow_framework/blob/dev/CONTRIBUTING.md>`_  provide
-guidelines and rules for contributing to the Dialog Flow Framework project. It includes information on
-how to contribute code to the project, manage your workflow, use tests, and so on.
-=======
-Project roadmap
-~~~~~~~~~~~~~~~
-
-Work in progress...
-
 Release notes
 ~~~~~~~~~~~~~
 
+`Release notes <https://deeppavlov.github.io/dialog_flow_framework/development.html>`_
+contain information about the latest releases of DFF, including new features, improvements, and bug fixes.
+
 .. include:: release_notes.rst
->>>>>>> 0fc89c98
