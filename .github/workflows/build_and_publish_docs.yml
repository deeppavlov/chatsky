name: build_and_publish_docs

on:
  push:
    branches:
    - dev
    - master
    - test/**
  pull_request:
    branches:
    - dev
  workflow_dispatch:

concurrency:
  group: ${{ github.workflow }}-${{ github.ref }}
  cancel-in-progress: ${{ github.ref != 'refs/heads/dev' && github.ref != 'refs/heads/master' }}

jobs:
  publish:
    name: build and publish docs
    runs-on: ubuntu-latest
    steps:
      - uses: actions/checkout@v4

      - name: set up python 3.9
        uses: actions/setup-python@v4
        with:
          python-version: 3.9

      - name: install dependencies
        run: |
<<<<<<< HEAD
          sudo apt-get install pandoc
=======
            make docker_up

      - uses: r-lib/actions/setup-pandoc@v2
        with:
          pandoc-version: '3.1.6'
>>>>>>> 832e430c

      - name: setup poetry and install dependencies
        run: |
          pip install --upgrade pip poetry
          poetry install --all-extras --no-ansi --no-interaction

      - name: build documentation
        env:
          TG_BOT_TOKEN: ${{ secrets.TG_BOT_TOKEN }}
          TG_API_ID: ${{ secrets.TG_API_ID }}
          TG_API_HASH: ${{ secrets.TG_API_HASH }}
          TG_BOT_USERNAME: ${{ secrets.TG_BOT_USERNAME }}
        run: |
            poetry run docs

      - name: remove jekyll theming
        run: touch docs/build/.nojekyll

      - name: save branch name without slashes
        if: ${{ github.ref != 'refs/heads/master' }}
        env:
          BRANCH_NAME: ${{ github.head_ref || github.ref_name }}
        run: |
          BRANCH_NAME=${{ env.BRANCH_NAME }}
          BRANCH_NAME=${BRANCH_NAME////_}
          echo BRANCH_NAME=${BRANCH_NAME} >> $GITHUB_ENV

      - name: save artifact
        if: ${{ github.ref != 'refs/heads/master' }}
        uses: actions/upload-artifact@v3
        with:
          name: ${{ format('github-pages-for-branch-{0}', env.BRANCH_NAME) }}
          path: docs/build/
          retention-days: 3

      - name: deploy website
        if: ${{ github.ref == 'refs/heads/master' }}
        uses: JamesIves/github-pages-deploy-action@v4
        with:
          branch: gh-pages
          folder: docs/build/
          single-commit: True<|MERGE_RESOLUTION|>--- conflicted
+++ resolved
@@ -27,17 +27,9 @@
         with:
           python-version: 3.9
 
-      - name: install dependencies
-        run: |
-<<<<<<< HEAD
-          sudo apt-get install pandoc
-=======
-            make docker_up
-
       - uses: r-lib/actions/setup-pandoc@v2
         with:
           pandoc-version: '3.1.6'
->>>>>>> 832e430c
 
       - name: setup poetry and install dependencies
         run: |
