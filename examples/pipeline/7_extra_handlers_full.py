--- conflicted
+++ resolved
@@ -15,12 +15,7 @@
 import psutil
 from dff.script import Context, Actor
 
-<<<<<<< HEAD
-from dff.pipeline import Pipeline, ServiceGroup, to_service, ExtraHandlerRuntimeInfo, ServiceRuntimeInfo
-
-from dff.utils.testing import check_happy_path, is_interactive_mode, run_interactive_mode, HAPPY_PATH, TOY_SCRIPT
-=======
-from dff.core.pipeline import (
+from dff.pipeline import (
     Pipeline,
     ServiceGroup,
     to_service,
@@ -34,7 +29,6 @@
     run_interactive_mode,
 )
 from dff.utils.testing.toy_script import HAPPY_PATH, TOY_SCRIPT
->>>>>>> a35b08cd
 
 logger = logging.getLogger(__name__)
 
